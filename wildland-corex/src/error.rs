use thiserror::Error;
use wildland_crypto::error::CryptoError;

<<<<<<< HEAD
#[derive(Error, Debug, Clone)]
=======
#[derive(Error, Debug, PartialEq, Clone)]
>>>>>>> f024227e
pub enum CoreXError {
    #[error("Seed phrase generation error: {0}")]
    SeedPhraseGenerationError(String),
    #[error("Identity generation error: {0}")]
    IdentityGenerationError(String),
    #[error("Too low entropy")]
    EntropyTooLow,
}

impl From<CryptoError> for CoreXError {
    fn from(crypto_err: CryptoError) -> Self {
        match crypto_err {
            CryptoError::SeedPhraseGenerationError(msg) => {
                CoreXError::SeedPhraseGenerationError(msg)
            }
            CryptoError::IdentityGenerationError(msg) => CoreXError::IdentityGenerationError(msg),
            CryptoError::EntropyTooLow => CoreXError::EntropyTooLow,
        }
    }
}<|MERGE_RESOLUTION|>--- conflicted
+++ resolved
@@ -1,11 +1,7 @@
 use thiserror::Error;
 use wildland_crypto::error::CryptoError;
 
-<<<<<<< HEAD
-#[derive(Error, Debug, Clone)]
-=======
 #[derive(Error, Debug, PartialEq, Clone)]
->>>>>>> f024227e
 pub enum CoreXError {
     #[error("Seed phrase generation error: {0}")]
     SeedPhraseGenerationError(String),
