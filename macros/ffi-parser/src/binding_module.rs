/// An implementation of a translator that can parse some specific Rust modules and adjust
/// them to the form understandable for `swift-bridge` crates.
///
use crate::{
    binding_types::*,
    cpp_ffi_interface::{generate_cpp_and_swig_file, GeneratedFilesContent},
    extern_module_translator::ExternModuleTranslator,
};
use proc_macro2::{Ident, Span, TokenStream};
use quote::quote;
use syn::{parse_quote, Item, ItemFn, ItemForeignMod, ItemMod, Type};

/// The structure consist of:
/// - extern blocks translator module, i.e. `extern "Rust"`,
/// - translated Rust module,
/// - generated implementations blocks of the wrappers
/// - user provided `use` statements (useful for adding trait implementations).
///
pub struct BindingModule {
    extern_module_translator: ExternModuleTranslator,
    module: ItemMod,
    wrappers_impls: TokenStream,
    custom_uses: Vec<Item>,
}

impl BindingModule {
    /// The method tranlates Rust module containing `extern "Rust"` section into form usable
    /// for `swift-bridge`.
    ///
    pub fn translate_module(mut module: ItemMod) -> Result<Self, String> {
        let extern_module_translator = ExternModuleTranslator::translate_external_module_for_swift(
            BindingModule::get_extern_mod_from_module(&mut module)?,
        )?;
        let mut result = Self {
            extern_module_translator,
            module,
            wrappers_impls: quote!(),
            custom_uses: vec![],
        };
        result.module.attrs = vec![parse_quote!( #[swift_bridge::bridge] )];
        result.take_out_all_use_occurences()?;
        result.generate_wrappers_definitions();
        result.generate_impl_blocks_for_wrappers_with_methods();
        result.generate_wrappers_of_global_functions();
        Ok(result)
    }

    /// Returns only a translated Rust module. In particular this is useful for the build script
    /// to feed the module compilers of `swift-bridge-build` crates.
    ///
    pub fn get_module(&self) -> TokenStream {
        let module = &self.module;
        quote! { #module }
    }

    /// Takes a stream of tokens and translates it into a form usable for `swift-bridge`.
    /// The tokens should contain a Rust module with `extern "Rust"` section.
    ///
    pub fn parse(input: TokenStream) -> Result<Self, String> {
        let module: ItemMod = parse_quote!( #input );
        BindingModule::translate_module(module)
    }

    /// Method generates C++ and SWIG glue code needed to generate glue code
    /// for other taget languages like Java, C#, Python etc.
    ///
    pub fn generate_cpp_and_swig_file(&self) -> GeneratedFilesContent {
        generate_cpp_and_swig_file(&self.extern_module_translator)
    }

    /// Returns the whole generated code in the form of token stream.
    /// It wrapps the derived module into another one in order to avoid custom types
    /// and wrappers types names collisions.
    ///
    pub fn get_tokens(&self, module_name: &str) -> TokenStream {
        let module_name = Ident::new(module_name, Span::call_site());
        let module = &self.module;
        let wrappers_impls = &self.wrappers_impls;
        let custom_uses = &self.custom_uses;
        quote! {
            mod #module_name {
                #(#custom_uses);*
                use std::fmt::Debug;
                use std::sync::{Arc, Mutex};
                #wrappers_impls
                #module
            }
        }
    }

    /// Helper method - returns a foreign module from within the standard module.
    ///
    fn get_extern_mod_from_module(module: &mut ItemMod) -> Result<&mut ItemForeignMod, String> {
        module
            .content
            .as_mut()
            .ok_or_else(|| "The module is empty.".to_owned())?
            .1
            .iter_mut()
            .find_map(|module_item| match module_item {
                Item::ForeignMod(rust_module) => Some(rust_module),
                _ => None,
            })
            .ok_or_else(|| "Expected `extern \"Rust\"` within the module.".to_owned())
    }

    /// Moves out all `use some::dependency::here` from the module in order
    /// to add them in the module outside, since `swift-bridge` does not
    /// support `use` statements in modules. The `use` can be used to import
    /// traits in order to make their implementation available in FFI.
    ///
    fn take_out_all_use_occurences(&mut self) -> Result<(), String> {
        let mod_items_vector = &mut self
            .module
            .content
            .as_mut()
            .ok_or_else(|| "The module is empty.".to_owned())?
            .1;
        self.custom_uses = mod_items_vector
            .iter()
            .filter(|module_item| matches!(module_item, Item::Use(_)))
            .cloned()
            .collect();
        mod_items_vector.retain(|module_item| !matches!(module_item, Item::Use(_)));
        Ok(())
    }

    /// Generates the implementation part of the wrappers - all functions
    /// provided on the FFI have to be wrapped by new functions, since not
    /// all types are supported by `swift-bridge` yet. It allows user to
    /// add Options, Results, Arcs (and dynamic trait-objects as well) to
    /// the foreign API.
    ///
    fn generate_wrappers_definitions(&mut self) {
        let tokens = self
            .extern_module_translator
            .rust_types_wrappers
            .iter()
            .flat_map(|wrapper| {
                let original_type_name = &wrapper.original_type_name;
                let return_original_type_name: Type = parse_quote! (#original_type_name);
                let error_type_name: Type = parse_quote!(ErrorType);
                generate_wrapper_definition(wrapper, return_original_type_name, error_type_name)
            });
        self.wrappers_impls.extend(tokens);
    }

    /// TODO: add doc here
    ///
    fn generate_function_based_on_its_signature(
        functions: &[Function],
        skip_first: bool,
        custom_self: Option<TokenStream>,
    ) -> Vec<ItemFn> {
        functions
            .iter()
            .map(|function| {
                let fn_name = &function.parsed_items.sig.ident;
                let args = function
                    .arguments
                    .iter()
                    .skip(skip_first as usize)
                    .map(|Arg { arg_name, .. }| quote! {  unsafe { std::mem::transmute(#arg_name) } });
                let struct_name: TokenStream = if skip_first {
                    if let Some(custom_self) = &custom_self {
                        custom_self.clone()
                    } else {
                        quote! { self.0. }
                    }
                } else {
                    quote! { crate:: }
                };
                let function_body = if let Some(wrapper) = &function.return_type {
                    let wrapper_name = &wrapper.wrapper_name;
                    match wrapper.typ {
                        RustWrapperType::Result => quote! {{
                            #wrapper_name(#struct_name #fn_name( #(#args),* )
                                .map(|ok| unsafe { std::mem::transmute(ok) })
                                .map_err(|err| unsafe { std::mem::transmute(err) })).into()
                        }},
                        RustWrapperType::Option => quote! {{
                            #wrapper_name(#struct_name #fn_name( #(#args),* )
                                .map(|ok| ok.into())).into()
                        }},
                        _ => quote! {{ unsafe { std::mem::transmute(#struct_name #fn_name( #(#args),* ))} }}
                    }
                } else {
                    quote! {{ #struct_name #fn_name( #(#args),* ); }}
                };
                ItemFn {
                    attrs: function.parsed_items.attrs.clone(),
                    vis: function.parsed_items.vis.clone(),
                    sig: function.parsed_items.sig.clone(),
                    block: parse_quote!(#function_body),
                }
            })
            .collect()
    }

    /// TODO: add doc here
    /// Note: Only Arc<Mutex<>> is supported,
    ///       Arc<T> without Mutex will cause an error.
    ///
    fn generate_impl_blocks_for_wrappers_with_methods(&mut self) {
        for (custom_type, functions) in &self.extern_module_translator.structures_wrappers {
            let wrapper_name = &custom_type.wrapper_name;
            match custom_type.typ {
                RustWrapperType::Custom => {
                    let generated_functions =
                        BindingModule::generate_function_based_on_its_signature(
                            functions, true, None,
                        );
                    let generated_wrapper_impl: TokenStream = quote! {
                        impl #wrapper_name {
                            #(#generated_functions)*
                        }
                    };
                    self.wrappers_impls.extend(generated_wrapper_impl);
                }
                RustWrapperType::Arc => {
                    let generated_functions =
                        BindingModule::generate_function_based_on_its_signature(
                            functions,
                            true,
                            Some(quote! { self.0.lock().unwrap(). }),
                        );
                    let generated_wrapper_impl: TokenStream = quote! {
                        impl #wrapper_name {
                            #(#generated_functions)*
                        }
                    };
                    self.wrappers_impls.extend(generated_wrapper_impl);
                }
                _ => {}
            }
        }
    }

    ///
    /// TODO: add doc here
    ///
    fn generate_wrappers_of_global_functions(&mut self) {
        let generated_functions = BindingModule::generate_function_based_on_its_signature(
            &self.extern_module_translator.global_functions,
            false,
            None,
        );
        let generated_custom_wrapper_types = quote! { #(#generated_functions)* };
        self.wrappers_impls.extend(generated_custom_wrapper_types);
    }
}

///
/// TODO: add doc here
///
fn generate_wrapper_definition(
    wrapper: &WrapperType,
    return_original_type_name: Type,
    error_type_name: Type,
) -> TokenStream {
    let original_type_name = &wrapper.original_type_name;
    let wrapper_name = &wrapper.wrapper_name;
    let tokens: TokenStream = match &wrapper.typ {
        RustWrapperType::Result => {
            quote! {
                pub struct #wrapper_name(Result<#original_type_name, ErrorType>);
                impl #wrapper_name {
                    pub fn is_ok(&self) -> bool {
                        self.0.is_ok()
                    }
                    pub fn unwrap(&self) -> #return_original_type_name {
                        self.0.as_ref().unwrap().clone().into()
                    }
                    pub fn unwrap_err(&self) -> #error_type_name {
                        self.0.as_ref().unwrap_err().clone().into()
                    }
                }
            }
        }
        RustWrapperType::Option => quote! {
            pub struct #wrapper_name(Option<#original_type_name>);
            impl #wrapper_name {
                pub fn is_some(&self) -> bool {
                    self.0.is_some()
                }
                pub fn unwrap(&self) -> #return_original_type_name {
                    self.0.as_ref().unwrap().clone().into()
                }
            }
        },
        RustWrapperType::Custom => {
            quote! {
                #[derive(Clone, Debug)]
                pub struct #wrapper_name(super::#original_type_name);
<<<<<<< HEAD
                impl<'a> From<&'a Box<#wrapper_name>> for &'a super::#original_type_name {
                    fn from(w: &'a Box<#wrapper_name>) -> &'a super::#original_type_name {
                        &w.as_ref().0
                    }
                }
                impl<'a> From<&'a #wrapper_name> for &'a super::#original_type_name {
                    fn from(w: &'a #wrapper_name) -> &'a super::#original_type_name {
                        &w.0
                    }
                }
                impl<T: Into<super::#original_type_name>> From<T> for #wrapper_name {
                    fn from(w: T) -> #wrapper_name {
                        #wrapper_name(w.into())
                    }
                }
=======
>>>>>>> 0032fd49
            }
        }
        RustWrapperType::Arc => {
            quote! {
                #[derive(Clone, Debug)]
                pub struct #wrapper_name(Arc<#original_type_name>);
                impl From<Arc<#original_type_name>> for #wrapper_name {
                    fn from(w: Arc<#original_type_name>) -> #wrapper_name {
                        #wrapper_name(w)
                    }
                }
            }
        }
        _ => quote! {},
    };
    tokens
}<|MERGE_RESOLUTION|>--- conflicted
+++ resolved
@@ -176,7 +176,7 @@
                         RustWrapperType::Result => quote! {{
                             #wrapper_name(#struct_name #fn_name( #(#args),* )
                                 .map(|ok| unsafe { std::mem::transmute(ok) })
-                                .map_err(|err| unsafe { std::mem::transmute(err) })).into()
+                                .map_err(|err| err.into())).into()
                         }},
                         RustWrapperType::Option => quote! {{
                             #wrapper_name(#struct_name #fn_name( #(#args),* )
@@ -292,7 +292,6 @@
             quote! {
                 #[derive(Clone, Debug)]
                 pub struct #wrapper_name(super::#original_type_name);
-<<<<<<< HEAD
                 impl<'a> From<&'a Box<#wrapper_name>> for &'a super::#original_type_name {
                     fn from(w: &'a Box<#wrapper_name>) -> &'a super::#original_type_name {
                         &w.as_ref().0
@@ -308,8 +307,6 @@
                         #wrapper_name(w.into())
                     }
                 }
-=======
->>>>>>> 0032fd49
             }
         }
         RustWrapperType::Arc => {
