import unittest
import wildland


class TestAdminManager(unittest.TestCase):
    def setUp(self):
        self.admin_manager = wildland.create_admin_manager()

    def test_seed_generation(self):
        seed_result = self.admin_manager.create_seed_phrase()
        seed_result.is_ok()
        seed = seed_result.unwrap()
        print(seed.get_string().to_string())

    def test_create_identities_from_seed(self):
        seed = self.admin_manager.create_seed_phrase().unwrap()
        identities_result = self.admin_manager.create_wildland_identities(
            seed, wildland.RustString("name 1"))
        identities_result.is_ok()
        return identities_result

    def test_identities(self):
        identities = self.test_create_identities_from_seed().unwrap()
        forest_id = identities.forest_id()
        device_id = identities.device_id()

        print(forest_id.to_string().c_str())
        print(forest_id.get_fingerprint_string().c_str())
        print(forest_id.get_private_key())

        print(device_id.get_name().c_str())
        assert device_id.get_name().c_str() == "name 1"
        device_id.set_name(wildland.RustString("name 2"))
        assert device_id.get_name().c_str() == "name 2"

        device_id_type = device_id.get_type()
        another_device_id_type = device_id.get_type()
        forest_id_type = forest_id.get_type()
        if device_id_type.is_same(another_device_id_type):
            print("Types are equal")
        if not forest_id_type.is_same(device_id_type):
            print("Types are not equal")
        if not device_id_type.is_forest():
            print("it is not a forest type")
        if device_id_type.is_device():
            print("it is a device type")

        if device_id.save().is_ok():
            print("Device identity saved in a file")

    def test_successfully_verify_email(self):
        self.admin_manager.set_email(wildland.RustString("test@email.com"))
        sending_result = self.admin_manager.request_verification_email()
        assert sending_result.is_ok()
        assert self.admin_manager.verify_email(
            wildland.RustString("123456")).is_ok()


<<<<<<< HEAD
=======
class TestIdentity(unittest.TestCase):
    def setUp(self):
        self.admin_manager = wildland.create_admin_manager()
        seed_result = wildland.create_seed_phrase()
        self.identity_result = self.admin_manager.create_master_identity_from_seed_phrase(
            wildland.RustString("name 1"), seed_result.unwrap())

    def test_get_identity_name(self):
        assert self.identity_result.unwrap().get_name().to_string() == "name 1"

    def test_set_identity_name(self):
        self.identity_result.unwrap().set_name(wildland.RustString("name 2"))
        assert self.identity_result.unwrap().get_name().to_string() == "name 2"


>>>>>>> 0032fd49
if __name__ == '__main__':
    unittest.main()<|MERGE_RESOLUTION|>--- conflicted
+++ resolved
@@ -24,14 +24,14 @@
         forest_id = identities.forest_id()
         device_id = identities.device_id()
 
-        print(forest_id.to_string().c_str())
-        print(forest_id.get_fingerprint_string().c_str())
+        print(forest_id.to_string().to_string())
+        print(forest_id.get_fingerprint_string().to_string())
         print(forest_id.get_private_key())
 
-        print(device_id.get_name().c_str())
-        assert device_id.get_name().c_str() == "name 1"
+        print(device_id.get_name().to_string())
+        assert device_id.get_name().to_string() == "name 1"
         device_id.set_name(wildland.RustString("name 2"))
-        assert device_id.get_name().c_str() == "name 2"
+        assert device_id.get_name().to_string() == "name 2"
 
         device_id_type = device_id.get_type()
         another_device_id_type = device_id.get_type()
@@ -56,23 +56,5 @@
             wildland.RustString("123456")).is_ok()
 
 
-<<<<<<< HEAD
-=======
-class TestIdentity(unittest.TestCase):
-    def setUp(self):
-        self.admin_manager = wildland.create_admin_manager()
-        seed_result = wildland.create_seed_phrase()
-        self.identity_result = self.admin_manager.create_master_identity_from_seed_phrase(
-            wildland.RustString("name 1"), seed_result.unwrap())
-
-    def test_get_identity_name(self):
-        assert self.identity_result.unwrap().get_name().to_string() == "name 1"
-
-    def test_set_identity_name(self):
-        self.identity_result.unwrap().set_name(wildland.RustString("name 2"))
-        assert self.identity_result.unwrap().get_name().to_string() == "name 2"
-
-
->>>>>>> 0032fd49
 if __name__ == '__main__':
     unittest.main()