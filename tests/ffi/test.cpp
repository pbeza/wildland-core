#include <iostream>
<<<<<<< HEAD
extern "C" {
    #include "ffi_swift.h"
    #include "SwiftBridgeCore.h"
}
=======
>>>>>>> 12bfc972
#include "ffi_cxx.h"

int main()
{
    String lss_path = String("lss.yaml");
    CargoLib cargo_lib = create_cargo_lib(lss_path).unwrap();
    UserApi user_api = cargo_lib.user_api();

    ResultMnemonicPayload mnemonic_result = user_api.generate_mnemonic();
    if (mnemonic_result.is_ok())
    {
        MnemonicPayload mnemonic = mnemonic_result.unwrap(); // it is safe to unwrap after `is_ok` check

        std::string mnemonic_str = mnemonic.get_string().to_string();
        std::cout << "Generated mnemonic: " << mnemonic_str << std::endl;

        RustVec<String> words_vec = mnemonic.get_vec(); // String (starting with capital letter) is a rust type
        for (uint i = 0; i < words_vec.size(); i++)
        {
            std::cout << words_vec.at(i).to_string() << std::endl;
        }
        String device_name = String("My Mac");
        user_api.create_user_from_mnemonic(mnemonic, device_name).unwrap();
        std::cout << "User successfully created from mnemonic";
    }
    else
    {
        ErrorType mnemonic_err = mnemonic_result.unwrap_err();
        // error interface is extendable but for now it exposes methods for getting message and code
        std::string err_msg = mnemonic_err.to_string().to_string();
        uint32_t code = mnemonic_err.code();

        std::cout << "Error msg: " << err_msg << " \nError code: " << code << std::endl;
    }
}<|MERGE_RESOLUTION|>--- conflicted
+++ resolved
@@ -1,11 +1,4 @@
 #include <iostream>
-<<<<<<< HEAD
-extern "C" {
-    #include "ffi_swift.h"
-    #include "SwiftBridgeCore.h"
-}
-=======
->>>>>>> 12bfc972
 #include "ffi_cxx.h"
 
 int main()
