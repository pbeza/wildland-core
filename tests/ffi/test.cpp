--- conflicted
+++ resolved
@@ -1,12 +1,6 @@
 #include <iostream>
 #include <unordered_map>
-<<<<<<< HEAD
-#include <chrono>
-#include <thread>
-#include <memory>
-=======
 #include <cassert>
->>>>>>> d3ce6b59
 #include "ffi_cxx.h"
 
 class CargoCfgProviderImpl : public CargoCfgProvider
@@ -150,7 +144,7 @@
     }
 }
 
-void foundation_storage_test(CargoLib &cargo_lib)
+void foundation_storage_test(SharedMutexCargoLib &cargo_lib)
 {
     try
     {
@@ -185,7 +179,6 @@
 
     UserApi user_api = cargo_lib.user_api();
 
-    std::this_thread::sleep_for(std::chrono::milliseconds(2000));
     try
     {
         MnemonicPayload mnemonic = user_api.generate_mnemonic(); // TODO WILX-220 MEMLEAK
