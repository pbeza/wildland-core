image: registry.gitlab.com/wildland/corex/wildland-core/builder:latest

variables:
  CARGO_FLAGS: ""

stages:
  - Test
  - Build
  - Bridges
  - Bindings
  - Deploy

###############
# STAGE: Test
#
# This stage contains code sanity checks as well as automated tests.

cargo versions bump:
  stage: Test
  script:
    # Check if cargo workspaced changed returns an empty list.
    # If it doesn't, it means that most likely you forgot to run ./bump.sh
    - gem install semantic
    - ruby docker/scripts/check_cargo_versions.rb || EXIT_CODE=$?
    - exit $EXIT_CODE
  rules:
    - if: $CI_MERGE_REQUEST_TARGET_BRANCH_NAME == "main"
    - if: $CI_COMMIT_BRANCH == "main"
  allow_failure:
    exit_codes: 42

cargo test:
  stage: Test
  except:
    - tags
  only:
    - main
    - merge_requests
  script:
    - cargo $CARGO_FLAGS test --verbose

cargo clippy (lint):
  stage: Test
  except:
    - tags
  only:
    - main
    - merge_requests
  script:
    - rustup component add clippy
    - cargo $CARGO_FLAGS clippy --all-targets -- -D warnings
  allow_failure: true

cargo fmt (format):
  stage: Test
  except:
    - tags
  only:
    - main
    - merge_requests
  script:
    - rustup component add rustfmt
    - cargo $CARGO_FLAGS fmt -- --check

cargo audit:
  stage: Test
  except:
    - tags
  only:
    - main
    - merge_requests
  script:
    - cargo $CARGO_FLAGS install cargo-audit
    - cargo $CARGO_FLAGS audit

###############
# STAGE: Build
#
# This stage is a sanity check for cargo build commands.
# Although this stage does not generate any artifacts, its purpose is to ensure that the project
# compiles before moving to the next, much more resource intensive (due to parallel execution)
# stage.

pre-build:
  stage: Build
  except:
    - tags
  only:
    - main
    - merge_requests
  script:
    - cargo $CARGO_FLAGS build

pre-build bindings:
  stage: Build
  except:
    - tags
  only:
    - main
    - merge_requests
  script:
    - cargo build --features "bindings"

###############
# STAGE: Bridges
#
# This stage generates static libraries and wrappers for specific target *platform*. Those artifacts
# are then passed to the Bindings stage.
#
# Windows libraries are not generated in this stage as we do not plan to support more than one
# (ie. C#) binding for pc-windows target and thus, the libraries would not be reusable.

x86_64 linux:
  stage: Bridges
  image:
    name: gcr.io/kaniko-project/executor:debug
    entrypoint: [""]
  script:
    - mkdir -p /kaniko/.docker
    - echo "{\"auths\":{\"${CI_REGISTRY}\":{\"auth\":\"$(printf "%s:%s" "${CI_REGISTRY_USER}" "${CI_REGISTRY_PASSWORD}" | base64 | tr -d '\n')\"}}}" > /kaniko/.docker/config.json
    - >-
      /kaniko/executor
      --context "${CI_PROJECT_DIR}"
      --dockerfile "${CI_PROJECT_DIR}/docker/Dockerfile.base"
      --no-push
      --build-arg BUILD_TARGET=x86_64-unknown-linux-gnu
      --single-snapshot
      --snapshotMode time
    - mv /ffi_build ${CI_PROJECT_DIR}
    - mv /ffi_tests ${CI_PROJECT_DIR}
  cache:
    key: lib-x86_64-linux-gnu-$CI_PIPELINE_ID
    paths:
      - ffi_build/
      - ffi_tests/
    policy: push
  tags:
    - docker
    - linux
    - x64
  rules:
    - if: $CI_MERGE_REQUEST_TARGET_BRANCH_NAME == "main"
    - if: $CI_COMMIT_BRANCH == "main"
    - if: $CI_MERGE_REQUEST_SOURCE_BRANCH_NAME
      when: manual
      allow_failure: true


apple:
  stage: Bridges
  only:
    - main
    - merge_requests
  tags:
    - macos
  script:
    - CLOUD_CREDENTIALS=`mktemp`
    - chmod 600 $CLOUD_CREDENTIALS
    - echo $APPLE_GCS_BUCKET_UPLODAER_ACCT | base64 -d > $CLOUD_CREDENTIALS
    - CLOUD_CREDENTIALS=$CLOUD_CREDENTIALS ci/build_apple.sh
    - rm $CLOUD_CREDENTIALS
  artifacts:
    paths:
      - wildlandx_macos.build/out_dir/wildlandx.xcframework.zip


################
# STAGE: Bindings
#
# This stage generates bindings for target language *and* platform. The jobs in this stage (apart
# from Windows builds) use artifacts from the Bridges stage to generate the forementioned bindings.
#
# Artifacts from this stage are used as the pipeline artifacts and/or release assets.

# csharp x86_64 windows-msvc:
#  stage: Bindings
#  image:
#    name: registry.gitlab.com/wildland/corex/wildland-core/builder:win32-ltsc2022
#  script:
#    - echo $env:CI_PROJECT_DIR
#    - $ErrorActionPreference = 'Stop'
#    - $ProgressPreference = 'SilentlyContinue'
#    - Powershell.exe -File "$env:CI_PROJECT_DIR/docker/scripts/bindings_csharp-win64.ps1"
#  artifacts:
#    expose_as: 'csharp-x86_64-windows-msvc'
#    name: csharp-x86_64-windows-msvc
#    paths:
#      - build/
#    expire_in: 1 week
#  tags:
#    - docker
#    - windows
#    - x64
#  rules:
#    - if: $CI_MERGE_REQUEST_TARGET_BRANCH_NAME == "main"
#    - if: $CI_COMMIT_BRANCH == "main"
#    - if: $CI_MERGE_REQUEST_SOURCE_BRANCH_NAME
#      when: manual
#      allow_failure: true

csharp x86_64 linux:
  stage: Bindings
  script:
    - rm -r /ffi_build && mv ${CI_PROJECT_DIR}/ffi_build /ffi_build
    - rm -r /ffi_tests && mv ${CI_PROJECT_DIR}/ffi_tests /ffi_tests
    - bash docker/scripts/bindings_csharp-x64-86-linux.bash
    - mv /out ${CI_PROJECT_DIR}/build
  artifacts:
    expose_as: 'csharp-x86_64-linux-gnu'
    name: csharp-x86_64-linux-gnu
    paths:
      - build/
    expire_in: 1 week
  cache:
    key: lib-x86_64-linux-gnu-$CI_PIPELINE_ID
    paths:
      - ffi_build/
      - ffi_tests/
    policy: pull
  tags:
    - docker
    - linux
    - x64
  rules:
    - if: $CI_MERGE_REQUEST_TARGET_BRANCH_NAME == "main" || $CI_COMMIT_BRANCH == "main"
      when: manual
      allow_failure: true

webassembly emscripten linux:
  stage: Bindings
  script:
    - BUILD_TARGET=wasm32-unknown-emscripten PROJECT_DIR=${CI_PROJECT_DIR} bash docker/build.sh
    - PROJECT_DIR=${CI_PROJECT_DIR} bash docker/scripts/bindings_wasm.bash
    - mv /out ${CI_PROJECT_DIR}/build
  artifacts:
    expose_as: 'wasm'
    name: wasm
    paths:
      - build/
    expire_in: 1 week
  tags:
    - docker
    - linux
    - x64
  rules:
    - if: $CI_MERGE_REQUEST_TARGET_BRANCH_NAME == "main" || $CI_COMMIT_BRANCH == "main"
      when: manual
      allow_failure: true

###############
# STAGE: Deploy
#
# This stage is the last stage in which the crates are published to the registry. 

publish crates:
  stage: Deploy
  except:
    - tags
  only:
    - main
  dependencies: [] # Disable artifacts passing
  before_script:
    - git config --global user.name "Wildland Housekeeper"
    - git config --global user.email "$HOUSEKEEPER_EMAIL"
  script:
    - git remote set-url origin "https://wildland-bot:$HOUSEKEEPER_CI_TOKEN@$CI_SERVER_HOST/$CI_PROJECT_PATH.git"
    - git reset --hard remotes/origin/$CI_COMMIT_BRANCH
    - git checkout -B $CI_COMMIT_BRANCH --track remotes/origin/$CI_COMMIT_BRANCH
    # Seriously those diff and grep exit codes...
    - EXCLUDES=$((diff <(cargo $CARGO_FLAGS workspaces list) <(cargo $CARGO_FLAGS workspaces changed) || true) | (grep '< ' || true) | sed 's/< //' | xargs -I@ echo -n "--exclude @ ")
    - echo $EXCLUDES
    # Specifying registry is required (bug: https://github.com/crate-ci/cargo-release/issues/429)
    - RUST_LOG=debug cargo $CARGO_FLAGS release -vvv --registry wl-dev --workspace --no-verify --no-confirm --execute $EXCLUDES release

<<<<<<< HEAD
=======

# currently docker image must be prepared on the job
# improvement for later - create workflow to build the docker image for mdbook
>>>>>>> da5688d8
pages:
  image: rust:latest
  stage: Deploy
  script:
<<<<<<< HEAD
  # todo:esavier !!! see: wilx-229
  # this is commented out since we are waiting for the commit with
  # documentation scaffolding, this branch have nothing to build with mdbook
  # only the cargo docs are  built and deployed
  #
  # - cargo install mdbook mdbook-toc mdbook-linkcheck mdbook-plantuml
  # - cargo install mdbook-linkcheck mdbook-plantuml
  # - wget https://github.com/badboy/mdbook-toc/releases/download/0.9.0/mdbook-toc-0.9.0-x86_64-unknown-linux-gnu.tar.gz
  # - wget https://github.com/rust-lang/mdBook/releases/download/v0.4.21/mdbook-v0.4.21-x86_64-unknown-linux-gnu.tar.gz
  # - tar -axvf mdbook-v0.4.21-x86_64-unknown-linux-gnu.tar.gz
  # - tar -axvf mdbook-toc-0.9.0-x86_64-unknown-linux-gnu.tar.gz
  # - apt update
  # - apt install plantuml -y
  # - ./mdbook build
  - cargo doc --target-dir public/lld/
  artifacts:
    paths:
    - public
=======
  # - cargo install mdbook mdbook-toc mdbook-linkcheck mdbook-plantuml
  - cargo install mdbook-linkcheck mdbook-plantuml
  - wget https://github.com/badboy/mdbook-toc/releases/download/0.9.0/mdbook-toc-0.9.0-x86_64-unknown-linux-gnu.tar.gz
  - wget https://github.com/rust-lang/mdBook/releases/download/v0.4.21/mdbook-v0.4.21-x86_64-unknown-linux-gnu.tar.gz
  - tar -axvf mdbook-v0.4.21-x86_64-unknown-linux-gnu.tar.gz
  - tar -axvf mdbook-toc-0.9.0-x86_64-unknown-linux-gnu.tar.gz
  - apt update
  - apt install plantuml -y
  - ./mdbook build
  artifacts:
    paths:
    - public
  only:
  - main
>>>>>>> da5688d8
<|MERGE_RESOLUTION|>--- conflicted
+++ resolved
@@ -272,36 +272,10 @@
     # Specifying registry is required (bug: https://github.com/crate-ci/cargo-release/issues/429)
     - RUST_LOG=debug cargo $CARGO_FLAGS release -vvv --registry wl-dev --workspace --no-verify --no-confirm --execute $EXCLUDES release
 
-<<<<<<< HEAD
-=======
-
-# currently docker image must be prepared on the job
-# improvement for later - create workflow to build the docker image for mdbook
->>>>>>> da5688d8
 pages:
   image: rust:latest
   stage: Deploy
   script:
-<<<<<<< HEAD
-  # todo:esavier !!! see: wilx-229
-  # this is commented out since we are waiting for the commit with
-  # documentation scaffolding, this branch have nothing to build with mdbook
-  # only the cargo docs are  built and deployed
-  #
-  # - cargo install mdbook mdbook-toc mdbook-linkcheck mdbook-plantuml
-  # - cargo install mdbook-linkcheck mdbook-plantuml
-  # - wget https://github.com/badboy/mdbook-toc/releases/download/0.9.0/mdbook-toc-0.9.0-x86_64-unknown-linux-gnu.tar.gz
-  # - wget https://github.com/rust-lang/mdBook/releases/download/v0.4.21/mdbook-v0.4.21-x86_64-unknown-linux-gnu.tar.gz
-  # - tar -axvf mdbook-v0.4.21-x86_64-unknown-linux-gnu.tar.gz
-  # - tar -axvf mdbook-toc-0.9.0-x86_64-unknown-linux-gnu.tar.gz
-  # - apt update
-  # - apt install plantuml -y
-  # - ./mdbook build
-  - cargo doc --target-dir public/lld/
-  artifacts:
-    paths:
-    - public
-=======
   # - cargo install mdbook mdbook-toc mdbook-linkcheck mdbook-plantuml
   - cargo install mdbook-linkcheck mdbook-plantuml
   - wget https://github.com/badboy/mdbook-toc/releases/download/0.9.0/mdbook-toc-0.9.0-x86_64-unknown-linux-gnu.tar.gz
@@ -311,9 +285,9 @@
   - apt update
   - apt install plantuml -y
   - ./mdbook build
+  - cargo doc --target-dir public/lld/
   artifacts:
     paths:
     - public
   only:
-  - main
->>>>>>> da5688d8
+  - main