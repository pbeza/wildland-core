image: registry.gitlab.com/wildland/corex/wildland-core/builder:latest

variables:
  CARGO_FLAGS: ""
  CARGO_MAKE_EXTEND_WORKSPACE_MAKEFILE: 'true'

stages:
  - build
  - bridges
  - bindings
  - deploy

###############
# STAGE: Build
#
# This stage is a sanity check for cargo build commands.
# Although this stage does not generate any artifacts, its purpose is to ensure that the project
# compiles before moving to the next, much more resource intensive (due to parallel execution)
# stage.

<<<<<<< HEAD
cargo versions bump:
  stage: build
  script:
    # Check if cargo workspaced changed returns an empty list.
    # If it doesn't, it means that most likely you forgot to run ./bump.sh
    - gem install semantic
    - ruby docker/scripts/check_cargo_versions.rb || EXIT_CODE=$?
    - exit $EXIT_CODE
  rules:
    - if: $CI_MERGE_REQUEST_TARGET_BRANCH_NAME == "main"
    - if: $CI_COMMIT_BRANCH == "main"

cargo test and build:
  stage: build
  image: rustlang/rust:nightly
  needs:
    - job: cargo versions bump
  except:
    - tags
  script:
    # lets print the current version and auxiliaries:
    - cargo -V
    - rustup show active-toolchain
    - pwd
    # install potentially missing stuff
    - rustup component add rustfmt clippy
    # most of those need a build anyway so stacking them is okay
=======
###############
# temporarily disabled since it does not really work as intended
###############
#cargo versions bump:
#  stage: Test
#  script:
#    # Check if cargo workspaced changed returns an empty list.
#    # If it doesn't, it means that most likely you forgot to run ./bump.sh
#    - gem install semantic
#    - ruby docker/scripts/check_cargo_versions.rb || EXIT_CODE=$?
#    - exit $EXIT_CODE
#  rules:
#    - if: $CI_MERGE_REQUEST_TARGET_BRANCH_NAME == "main"
#    - if: $CI_COMMIT_BRANCH == "main"
#  allow_failure:
#    exit_codes: 42

cargo test:
  stage: Test
  except:
    - tags
  only:
    - main
    - merge_requests
  script:
    - rustup component add rustfmt clippy
>>>>>>> 9a972566
    - cargo $CARGO_FLAGS fmt -- --check
    - cargo $CARGO_FLAGS test --verbose
    - cargo $CARGO_FLAGS clippy --all-targets -- -D warnings
    - cargo $CARGO_FLAGS install cargo-audit
    - cargo $CARGO_FLAGS audit
<<<<<<< HEAD
    # those two barely do something extra, it should be rather fast to rebuild
    - cargo $CARGO_FLAGS build
    - cargo build --features "bindings"
  only:
    - main
    - merge_requests
  artifacts:
    name: build-artifacts-$CI_JOB_NAME
    expose_as: "wl-build"
    untracked: false
    expire_in: "7 days"
    paths:
      - "/builds/wildland/corex/wildland-core"
=======
  only:
    changes:
      - Dockerfile
      - docker/scripts/*
      - dockerfiles/**/*
      - more_scripts/*.{rb,py,sh}

###############
# STAGE: Build
#
# This stage is a sanity check for cargo build commands.
# Although this stage does not generate any artifacts, its purpose is to ensure that the project
# compiles before moving to the next, much more resource intensive (due to parallel execution)
# stage.

pre-build:
  stage: Build
  except:
    - tags
  only:
    - main
    - merge_requests
  script:
    - cargo $CARGO_FLAGS build
    - cargo build --features "bindings"
>>>>>>> 9a972566

###############
# STAGE: Bridges
#
# This stage generates static libraries and wrappers for specific target *platform*. Those artifacts
# are then passed to the Bindings stage.
#
# Windows libraries are not generated in this stage as we do not plan to support more than one
# (ie. C#) binding for pc-windows target and thus, the libraries would not be reusable.

x86_64_linux:
<<<<<<< HEAD
  stage: bridges
=======
  stage: Bridges
>>>>>>> 9a972566
  image:
    name: gcr.io/kaniko-project/executor:debug
    entrypoint: [""]
  needs:
    - job: cargo test and build
  dependencies: 
    - cargo test and build
  script:
    - mkdir -p /kaniko/.docker
    - echo "{\"auths\":{\"${CI_REGISTRY}\":{\"auth\":\"$(printf "%s:%s" "${CI_REGISTRY_USER}" "${CI_REGISTRY_PASSWORD}" | base64 | tr -d '\n')\"}}}" > /kaniko/.docker/config.json
    - >-
      /kaniko/executor
      --context "${CI_PROJECT_DIR}"
      --dockerfile "${CI_PROJECT_DIR}/docker/Dockerfile.base"
      --no-push
      --build-arg BUILD_TARGET=x86_64-unknown-linux-gnu
      --single-snapshot
      --snapshotMode time
    - mv /ffi_build ${CI_PROJECT_DIR}
    - mv /ffi_tests ${CI_PROJECT_DIR}
  cache:
    key: lib-x86_64-linux-gnu-$CI_PIPELINE_ID
    paths:
      - ffi_build/
      - ffi_tests/
    policy: push
  tags:
    - docker
    - linux
    - x64
  rules:
    - if: $CI_MERGE_REQUEST_TARGET_BRANCH_NAME == "main"
    - if: $CI_COMMIT_BRANCH == "main"
    - if: $CI_MERGE_REQUEST_SOURCE_BRANCH_NAME
      when: manual
      allow_failure: true


apple:
  stage: bridges
  only:
    - main
    - merge_requests
  tags:
    - macos
  script:
    - CLOUD_CREDENTIALS=`mktemp`
    - chmod 600 $CLOUD_CREDENTIALS
    - echo $APPLE_GCS_BUCKET_UPLODAER_ACCT | base64 -d > $CLOUD_CREDENTIALS
    - CLOUD_CREDENTIALS=$CLOUD_CREDENTIALS ci/build_apple.sh
    - rm $CLOUD_CREDENTIALS
  artifacts:
    paths:
      - wildlandx_macos.build/out_dir/wildlandx.xcframework.zip


################
# STAGE: Bindings
#
# This stage generates bindings for target language *and* platform. The jobs in this stage (apart
# from Windows builds) use artifacts from the Bridges stage to generate the forementioned bindings.
#
# Artifacts from this stage are used as the pipeline artifacts and/or release assets.

# csharp x86_64 windows-msvc:
#  stage: Bindings
#  image:
#    name: registry.gitlab.com/wildland/corex/wildland-core/builder:win32-ltsc2022
#  script:
#    - echo $env:CI_PROJECT_DIR
#    - $ErrorActionPreference = 'Stop'
#    - $ProgressPreference = 'SilentlyContinue'
#    - Powershell.exe -File "$env:CI_PROJECT_DIR/docker/scripts/bindings_csharp-win64.ps1"
#  artifacts:
#    expose_as: 'csharp-x86_64-windows-msvc'
#    name: csharp-x86_64-windows-msvc
#    paths:
#      - build/
#    expire_in: 1 week
#  tags:
#    - docker
#    - windows
#    - x64
#  rules:
#    - if: $CI_MERGE_REQUEST_TARGET_BRANCH_NAME == "main"
#    - if: $CI_COMMIT_BRANCH == "main"
#    - if: $CI_MERGE_REQUEST_SOURCE_BRANCH_NAME
#      when: manual
#      allow_failure: true

csharp x86_64 linux:
  stage: bindings
  script:
    - rm -r /ffi_build && mv ${CI_PROJECT_DIR}/ffi_build /ffi_build
    - rm -r /ffi_tests && mv ${CI_PROJECT_DIR}/ffi_tests /ffi_tests
    - bash docker/scripts/bindings_csharp-x64-86-linux.bash
    - mv /out ${CI_PROJECT_DIR}/build
  artifacts:
    expose_as: 'csharp-x86_64-linux-gnu'
    name: csharp-x86_64-linux-gnu
    paths:
      - build/
    expire_in: 1 week
  cache:
    key: lib-x86_64-linux-gnu-$CI_PIPELINE_ID
    paths:
      - ffi_build/
      - ffi_tests/
    policy: pull
  tags:
    - docker
    - linux
    - x64
  rules:
    - if: $CI_MERGE_REQUEST_TARGET_BRANCH_NAME == "main" || $CI_COMMIT_BRANCH == "main"
      when: manual
      allow_failure: true

webassembly emscripten linux:
  stage: bindings
  script:
    - BUILD_TARGET=wasm32-unknown-emscripten PROJECT_DIR=${CI_PROJECT_DIR} bash docker/build.sh
    - PROJECT_DIR=${CI_PROJECT_DIR} bash docker/scripts/bindings_wasm.bash
    - mv /out ${CI_PROJECT_DIR}/build
  artifacts:
    expose_as: 'wasm'
    name: wasm
    paths:
      - build/
    expire_in: 1 week
  tags:
    - docker
    - linux
    - x64
  rules:
    - if: $CI_MERGE_REQUEST_TARGET_BRANCH_NAME == "main" || $CI_COMMIT_BRANCH == "main"
      when: manual
      allow_failure: true

###############
# STAGE: Deploy
#
# This stage is the last stage in which the crates are published to the registry. 

publish crates:
  stage: deploy
  except:
    - tags
    - docs/*
  only:
    - main
  dependencies: [] # Disable artifacts passing
  before_script:
    - git config --global user.name "Wildland Housekeeper"
    - git config --global user.email "$HOUSEKEEPER_EMAIL"
  script:
    - git remote set-url origin "https://wildland-bot:$HOUSEKEEPER_CI_TOKEN@$CI_SERVER_HOST/$CI_PROJECT_PATH.git"
    - git reset --hard remotes/origin/$CI_COMMIT_BRANCH
    - git checkout -B $CI_COMMIT_BRANCH --track remotes/origin/$CI_COMMIT_BRANCH
    # Seriously those diff and grep exit codes...
    - EXCLUDES=$((diff <(cargo $CARGO_FLAGS workspaces list) <(cargo $CARGO_FLAGS workspaces changed) || true) | (grep '< ' || true) | sed 's/< //' | xargs -I@ echo -n "--exclude @ ")
    - echo $EXCLUDES
    # Specifying registry is required (bug: https://github.com/crate-ci/cargo-release/issues/429)
    - RUST_LOG=debug cargo $CARGO_FLAGS release -vvv --registry wl-dev --workspace --no-verify --no-confirm --execute $EXCLUDES release

<<<<<<< HEAD
pages-mld:
  image: registry.gitlab.com/wildland/corex/wildland-core/esv_mdbook:0.3.2
  stage: deploy
  script:
    - mdbook build
=======

pages-create:
  image: registry.gitlab.com/wildland/corex/wildland-core/esv_mdbook:0.3.2
  stage: Deploy
  script:
    - mdbook build
    - cargo doc --target-dir public/lld/
>>>>>>> 9a972566
  artifacts:
    paths:
      - public
    untracked: true
  only:
<<<<<<< HEAD
    refs:
      - main

pages-lld:
  image: rustlang/rust:nightly
  stage: deploy
  script:
    - cargo doc --target-dir public/lld/
  artifacts:
    paths:
      - public
    untracked: true
  only:
    refs:
      - main

pages-publish:
  image: google/cloud-sdk
  stage: deploy
  needs:
    - job: pages-mld
    - job: pages-lld
  dependencies: 
    - pages-lld
    - pages-mld
  script:
    - echo -n $DOCS_WILDLAND_GCS_UPLOADER_KEY | base64 -d > /credentials.json
    - gcloud auth activate-service-account --key-file=/credentials.json
    # - gsutil rm -rf gs://docs.wildland.dev/public
    - gsutil -m rsync -d -r public/ gs://docs.wildland.dev/
=======
  - main


pages-publish:
  image: google/cloud-sdk
  stage: Deploy
  dependencies: 
    - pages-create
  script:
    - echo -n $DOCS_WILDLAND_GCS_UPLOADER_KEY | base64 -d > /credentials.json
    - gcloud auth activate-service-account --key-file=/credentials.json
    - gsutil cp public/* gs://docs.wildland.dev/
>>>>>>> 9a972566
    - gsutil ls gs://docs.wildland.dev/
  only:
    refs:
      - main<|MERGE_RESOLUTION|>--- conflicted
+++ resolved
@@ -18,35 +18,6 @@
 # compiles before moving to the next, much more resource intensive (due to parallel execution)
 # stage.
 
-<<<<<<< HEAD
-cargo versions bump:
-  stage: build
-  script:
-    # Check if cargo workspaced changed returns an empty list.
-    # If it doesn't, it means that most likely you forgot to run ./bump.sh
-    - gem install semantic
-    - ruby docker/scripts/check_cargo_versions.rb || EXIT_CODE=$?
-    - exit $EXIT_CODE
-  rules:
-    - if: $CI_MERGE_REQUEST_TARGET_BRANCH_NAME == "main"
-    - if: $CI_COMMIT_BRANCH == "main"
-
-cargo test and build:
-  stage: build
-  image: rustlang/rust:nightly
-  needs:
-    - job: cargo versions bump
-  except:
-    - tags
-  script:
-    # lets print the current version and auxiliaries:
-    - cargo -V
-    - rustup show active-toolchain
-    - pwd
-    # install potentially missing stuff
-    - rustup component add rustfmt clippy
-    # most of those need a build anyway so stacking them is okay
-=======
 ###############
 # temporarily disabled since it does not really work as intended
 ###############
@@ -64,22 +35,26 @@
 #  allow_failure:
 #    exit_codes: 42
 
-cargo test:
-  stage: Test
+cargo test and build:
+  stage: build
+  image: rustlang/rust:nightly
+  needs:
+    - job: cargo versions bump
   except:
     - tags
-  only:
-    - main
-    - merge_requests
-  script:
+  script:
+    # lets print the current version and auxiliaries:
+    - cargo -V
+    - rustup show active-toolchain
+    - pwd
+    # install potentially missing stuff
     - rustup component add rustfmt clippy
->>>>>>> 9a972566
+    # most of those need a build anyway so stacking them is okay
     - cargo $CARGO_FLAGS fmt -- --check
     - cargo $CARGO_FLAGS test --verbose
     - cargo $CARGO_FLAGS clippy --all-targets -- -D warnings
     - cargo $CARGO_FLAGS install cargo-audit
     - cargo $CARGO_FLAGS audit
-<<<<<<< HEAD
     # those two barely do something extra, it should be rather fast to rebuild
     - cargo $CARGO_FLAGS build
     - cargo build --features "bindings"
@@ -93,33 +68,6 @@
     expire_in: "7 days"
     paths:
       - "/builds/wildland/corex/wildland-core"
-=======
-  only:
-    changes:
-      - Dockerfile
-      - docker/scripts/*
-      - dockerfiles/**/*
-      - more_scripts/*.{rb,py,sh}
-
-###############
-# STAGE: Build
-#
-# This stage is a sanity check for cargo build commands.
-# Although this stage does not generate any artifacts, its purpose is to ensure that the project
-# compiles before moving to the next, much more resource intensive (due to parallel execution)
-# stage.
-
-pre-build:
-  stage: Build
-  except:
-    - tags
-  only:
-    - main
-    - merge_requests
-  script:
-    - cargo $CARGO_FLAGS build
-    - cargo build --features "bindings"
->>>>>>> 9a972566
 
 ###############
 # STAGE: Bridges
@@ -131,11 +79,7 @@
 # (ie. C#) binding for pc-windows target and thus, the libraries would not be reusable.
 
 x86_64_linux:
-<<<<<<< HEAD
   stage: bridges
-=======
-  stage: Bridges
->>>>>>> 9a972566
   image:
     name: gcr.io/kaniko-project/executor:debug
     entrypoint: [""]
@@ -284,7 +228,6 @@
   stage: deploy
   except:
     - tags
-    - docs/*
   only:
     - main
   dependencies: [] # Disable artifacts passing
@@ -301,27 +244,16 @@
     # Specifying registry is required (bug: https://github.com/crate-ci/cargo-release/issues/429)
     - RUST_LOG=debug cargo $CARGO_FLAGS release -vvv --registry wl-dev --workspace --no-verify --no-confirm --execute $EXCLUDES release
 
-<<<<<<< HEAD
 pages-mld:
   image: registry.gitlab.com/wildland/corex/wildland-core/esv_mdbook:0.3.2
   stage: deploy
   script:
     - mdbook build
-=======
-
-pages-create:
-  image: registry.gitlab.com/wildland/corex/wildland-core/esv_mdbook:0.3.2
-  stage: Deploy
-  script:
-    - mdbook build
-    - cargo doc --target-dir public/lld/
->>>>>>> 9a972566
   artifacts:
     paths:
       - public
     untracked: true
   only:
-<<<<<<< HEAD
     refs:
       - main
 
@@ -352,20 +284,6 @@
     - gcloud auth activate-service-account --key-file=/credentials.json
     # - gsutil rm -rf gs://docs.wildland.dev/public
     - gsutil -m rsync -d -r public/ gs://docs.wildland.dev/
-=======
-  - main
-
-
-pages-publish:
-  image: google/cloud-sdk
-  stage: Deploy
-  dependencies: 
-    - pages-create
-  script:
-    - echo -n $DOCS_WILDLAND_GCS_UPLOADER_KEY | base64 -d > /credentials.json
-    - gcloud auth activate-service-account --key-file=/credentials.json
-    - gsutil cp public/* gs://docs.wildland.dev/
->>>>>>> 9a972566
     - gsutil ls gs://docs.wildland.dev/
   only:
     refs:
