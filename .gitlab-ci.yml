image: registry.gitlab.com/wildland/corex/wildland-core/builder:latest

variables:
  CARGO_FLAGS: ""

stages:
  - Test
  - Build
  - Bridges
  - Bindings
  - Deploy

###############
# STAGE: Test
#
# This stage contains code sanity checks as well as automated tests.

cargo versions bump:
  stage: Test
  script:
    # Check if cargo workspaced changed returns an empty list.
    # If it doesn't, it means that most likely you forgot to run ./bump.sh
    - gem install semantic
    - ruby docker/scripts/check_cargo_versions.rb || EXIT_CODE=$?
    - exit $EXIT_CODE
  rules:
    - if: $CI_MERGE_REQUEST_TARGET_BRANCH_NAME == "main"
    - if: $CI_COMMIT_BRANCH == "main"
  allow_failure:
    exit_codes: 42

cargo test:
  stage: Test
  except:
    - tags
  only:
    - main
    - merge_requests
  script:
    - cargo $CARGO_FLAGS test --verbose

cargo clippy (lint):
  stage: Test
  except:
    - tags
  only:
    - main
    - merge_requests
  script:
    - rustup component add clippy
    - cargo $CARGO_FLAGS clippy --all-targets -- -D warnings
  allow_failure: true

cargo fmt (format):
  stage: Test
  except:
    - tags
  only:
    - main
    - merge_requests
  script:
    - rustup component add rustfmt
    - cargo $CARGO_FLAGS fmt -- --check

cargo audit:
  stage: Test
  except:
    - tags
  only:
    - main
    - merge_requests
  script:
    - cargo $CARGO_FLAGS install cargo-audit
    - cargo $CARGO_FLAGS audit

###############
# STAGE: Build
#
# This stage is a sanity check for cargo build commands.
# Although this stage does not generate any artifacts, its purpose is to ensure that the project
# compiles before moving to the next, much more resource intensive (due to parallel execution)
# stage.

pre-build:
  stage: Build
  except:
    - tags
  only:
    - main
    - merge_requests
  script:
    - cargo $CARGO_FLAGS build

pre-build bindings:
  stage: Build
  except:
    - tags
  only:
    - main
    - merge_requests
  script:
    - cargo build --features "bindings"

###############
# STAGE: Bridges
#
# This stage generates static libraries and wrappers for specific target *platform*. Those artifacts
# are then passed to the Bindings stage.
#
# Windows libraries are not generated in this stage as we do not plan to support more than one
# (ie. C#) binding for pc-windows target and thus, the libraries would not be reusable.

x86_64 linux:
  stage: Bridges
  image:
    name: gcr.io/kaniko-project/executor:debug
    entrypoint: [""]
  script:
    - mkdir -p /kaniko/.docker
    - echo "{\"auths\":{\"${CI_REGISTRY}\":{\"auth\":\"$(printf "%s:%s" "${CI_REGISTRY_USER}" "${CI_REGISTRY_PASSWORD}" | base64 | tr -d '\n')\"}}}" > /kaniko/.docker/config.json
    - >-
      /kaniko/executor
      --context "${CI_PROJECT_DIR}"
      --dockerfile "${CI_PROJECT_DIR}/docker/Dockerfile.base"
      --no-push
      --build-arg BUILD_TARGET=x86_64-unknown-linux-gnu
      --single-snapshot
      --snapshotMode time
    - mv /ffi_build ${CI_PROJECT_DIR}
    - mv /ffi_tests ${CI_PROJECT_DIR}
  cache:
    key: lib-x86_64-linux-gnu-$CI_PIPELINE_ID
    paths:
      - ffi_build/
      - ffi_tests/
    policy: push
  tags:
    - docker
    - linux
    - x64
  rules:
    - if: $CI_MERGE_REQUEST_TARGET_BRANCH_NAME == "main"
    - if: $CI_COMMIT_BRANCH == "main"
    - if: $CI_MERGE_REQUEST_SOURCE_BRANCH_NAME
      when: manual
      allow_failure: true


<<<<<<< HEAD
apple:
  stage: Bridges
  tags:
    - macos
  script:
    - ci/build_apple.sh
    - 'curl --header "JOB-TOKEN: $CI_JOB_TOKEN" --upload-file wildland-build/wildland.xcframework.zip "${CI_API_V4_URL}/projects/${CI_PROJECT_ID}/packages/generic/apple/0.0.1/wildland.xcframework.zip"'
  artifacts:
    paths:
      - wildland-build/wildland.xcframework.zip


=======
>>>>>>> 27edae97
################
# STAGE: Bindings
#
# This stage generates bindings for target language *and* platform. The jobs in this stage (apart
# from Windows builds) use artifacts from the Bridges stage to generate the forementioned bindings.
#
# Artifacts from this stage are used as the pipeline artifacts and/or release assets.

# csharp x86_64 windows-msvc:
#  stage: Bindings
#  image:
#    name: registry.gitlab.com/wildland/corex/wildland-core/builder:win32-ltsc2022
#  script:
#    - echo $env:CI_PROJECT_DIR
#    - $ErrorActionPreference = 'Stop'
#    - $ProgressPreference = 'SilentlyContinue'
#    - Powershell.exe -File "$env:CI_PROJECT_DIR/docker/scripts/bindings_csharp-win64.ps1"
#  artifacts:
#    expose_as: 'csharp-x86_64-windows-msvc'
#    name: csharp-x86_64-windows-msvc
#    paths:
#      - build/
#    expire_in: 1 week
#  tags:
#    - docker
#    - windows
#    - x64
#  rules:
#    - if: $CI_MERGE_REQUEST_TARGET_BRANCH_NAME == "main"
#    - if: $CI_COMMIT_BRANCH == "main"
#    - if: $CI_MERGE_REQUEST_SOURCE_BRANCH_NAME
#      when: manual
#      allow_failure: true

csharp x86_64 linux:
  stage: Bindings
  script:
    - rm -r /ffi_build && mv ${CI_PROJECT_DIR}/ffi_build /ffi_build
    - rm -r /ffi_tests && mv ${CI_PROJECT_DIR}/ffi_tests /ffi_tests
    - bash docker/scripts/bindings_csharp-x64-86-linux.bash
    - mv /out ${CI_PROJECT_DIR}/build
  artifacts:
    expose_as: 'csharp-x86_64-linux-gnu'
    name: csharp-x86_64-linux-gnu
    paths:
      - build/
    expire_in: 1 week
  cache:
    key: lib-x86_64-linux-gnu-$CI_PIPELINE_ID
    paths:
      - ffi_build/
      - ffi_tests/
    policy: pull
  tags:
    - docker
    - linux
    - x64
  rules:
    - if: $CI_MERGE_REQUEST_TARGET_BRANCH_NAME == "main" || $CI_COMMIT_BRANCH == "main"
      when: manual
      allow_failure: true

webassembly emscripten linux:
  stage: Bindings
  script:
    - BUILD_TARGET=wasm32-unknown-emscripten PROJECT_DIR=${CI_PROJECT_DIR} bash docker/build.sh
    - PROJECT_DIR=${CI_PROJECT_DIR} bash docker/scripts/bindings_wasm.bash
    - mv /out ${CI_PROJECT_DIR}/build
  artifacts:
    expose_as: 'wasm'
    name: wasm
    paths:
      - build/
    expire_in: 1 week
  tags:
    - docker
    - linux
    - x64
  rules:
    - if: $CI_MERGE_REQUEST_TARGET_BRANCH_NAME == "main" || $CI_COMMIT_BRANCH == "main"
      when: manual
      allow_failure: true

###############
# STAGE: Deploy
#
# This stage is the last stage in which the crates are published to the registry. 

publish crates:
  stage: Deploy
  except:
    - tags
  only:
    - main
  dependencies: [] # Disable artifacts passing
  before_script:
    - git config --global user.name "Wildland Housekeeper"
    - git config --global user.email "$HOUSEKEEPER_EMAIL"
  script:
    - git remote set-url origin "https://wildland-bot:$HOUSEKEEPER_CI_TOKEN@$CI_SERVER_HOST/$CI_PROJECT_PATH.git"
    - git reset --hard remotes/origin/$CI_COMMIT_BRANCH
    - git checkout -B $CI_COMMIT_BRANCH --track remotes/origin/$CI_COMMIT_BRANCH
    # Seriously those diff and grep exit codes...
    - EXCLUDES=$((diff <(cargo $CARGO_FLAGS workspaces list) <(cargo $CARGO_FLAGS workspaces changed) || true) | (grep '< ' || true) | sed 's/< //' | xargs -I@ echo -n "--exclude @ ")
    - echo $EXCLUDES
    # Specifying registry is required (bug: https://github.com/crate-ci/cargo-release/issues/429)
    - RUST_LOG=debug cargo $CARGO_FLAGS release -vvv --registry wl-dev --workspace --no-verify --no-confirm --execute $EXCLUDES release<|MERGE_RESOLUTION|>--- conflicted
+++ resolved
@@ -146,7 +146,6 @@
       allow_failure: true
 
 
-<<<<<<< HEAD
 apple:
   stage: Bridges
   tags:
@@ -159,8 +158,6 @@
       - wildland-build/wildland.xcframework.zip
 
 
-=======
->>>>>>> 27edae97
 ################
 # STAGE: Bindings
 #
