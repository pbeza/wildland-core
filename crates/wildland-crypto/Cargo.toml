[package]
authors     = ["Golem Foundation Contributors <contact@golem.foundation>"]
description = "Wildland Crypto"
edition     = "2021"
homepage    = "https://wildland.io/"
keywords    = ["crypto"]
license     = "GPL-3.0-only"
name        = "wildland-crypto"
publish     = ["wl-dev"]
repository  = "https://gitlab.com/wildland/corex/wildland-core"
<<<<<<< HEAD
version     = "0.8.1"
=======
version     = "0.9.0"
>>>>>>> 3fbed75f

[lib]
crate-type = ["rlib"]

[dependencies]
rand-7    = { version = "0.7.3", package = "rand" }
rand-8    = { version = "0.8.4", package = "rand" }
rand_core = { version = "0.6", features = ["std"] }
thiserror = { version = "1.0.31" }

# bip39 is used to handle mnemonics
tiny-bip39 = { version = "0.8.2" }

# hkdf is used to bridge 64 -> 96 bytes of randomness
# (gap between bip39 output and ed25519-bip32 input)
hkdf = { version = "0.12.0" }

# ed25519-dalek-bip32 is used to generate the tree of keypairs used by WL
ed25519-dalek-bip32 = { version = "0.2.0" }

# used to derive ed25519 public keys and to generate curve25519 keypairs
crypto_box    = { version = "0.8", features = ["std"] }
ed25519-dalek = { version = "1.0.1" }

# used to generate nonce
salsa20 = { version = "0.10" }

hex     = { version = "0.4.3" }
serde   = { version = "1.0" }
sha2    = { version = "0.10.0" }
tracing = { version = "0.1" }

[dev-dependencies]
hex         = { version = "0.4.3" }
hex-literal = { version = "0.3.4" }
serde       = { version = "1", features = ["derive"] }
serde_json  = { version = "1.0.79" }

[package.metadata.workspaces]
independent = true<|MERGE_RESOLUTION|>--- conflicted
+++ resolved
@@ -8,11 +8,7 @@
 name        = "wildland-crypto"
 publish     = ["wl-dev"]
 repository  = "https://gitlab.com/wildland/corex/wildland-core"
-<<<<<<< HEAD
-version     = "0.8.1"
-=======
 version     = "0.9.0"
->>>>>>> 3fbed75f
 
 [lib]
 crate-type = ["rlib"]
