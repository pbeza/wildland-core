--- conflicted
+++ resolved
@@ -18,31 +18,13 @@
 // You should have received a copy of the GNU General Public License
 // along with this program.  If not, see <https://www.gnu.org/licenses/>.
 
-<<<<<<< HEAD
-use std::fmt::Debug;
-
-use crate::identity::error::CryptoError::{
-    self, CannotCreateKeyPairError, CannotDecryptMessageError, CannotEncryptMessageError,
-};
-use crypto_box::{aead::Aead, PublicKey, SecretKey};
-use cryptoxide::ed25519::{signature, verify, SIGNATURE_LENGTH};
-use hex::{encode, FromHex};
-use salsa20::XNonce;
-
-pub trait SigningKeyPair: Debug {
-    fn pubkey_as_bytes(&self) -> [u8; 32];
-    fn seckey_as_bytes(&self) -> [u8; 32];
-    fn sign(&self, message: &[u8]) -> [u8; SIGNATURE_LENGTH];
-    fn verify(&self, message: &[u8], signature: &[u8; SIGNATURE_LENGTH]) -> bool;
-}
-=======
+use crate::identity::error::CryptoError::{self, CannotCreateKeyError};
 use crypto_box::{PublicKey as EncryptionPublicKey, SecretKey as EncryptionSecretKey};
+use ed25519_dalek::Signer;
 use hex::FromHex;
 
-use crate::identity::error::CryptoError::{self, CannotCreateKeyError};
->>>>>>> 5e1867dc
-
-pub type SigningKeypair = ed25519_dalek::Keypair;
+#[derive(Debug)]
+pub struct SigningKeypair(ed25519_dalek::Keypair);
 
 #[derive(Debug)]
 pub struct EncryptingKeypair {
@@ -50,47 +32,48 @@
     pub public: EncryptionPublicKey,
 }
 
-<<<<<<< HEAD
-/// KeyPair type.
-///
-/// Represents a keypair derived from seed. Can be used to sign or to encrypt,
-/// depending on the way it was derived.
-#[derive(Debug)]
-pub struct KeyPair {
-    seckey: [u8; 32],
-    pubkey: [u8; 32],
-=======
-pub trait Keypair {
-    fn from_bytes_slices(pubkey: [u8; 32], seckey: [u8; 32]) -> Self;
-    fn from_str(public_key: &str, secret_key: &str) -> Result<Self, CryptoError>
-    where
-        Self: Sized;
->>>>>>> 5e1867dc
-}
-
-impl Keypair for EncryptingKeypair {
-    fn from_bytes_slices(pubkey: [u8; 32], seckey: [u8; 32]) -> Self {
+impl EncryptingKeypair {
+    // TODO unused method
+    fn _from_bytes_slices(pubkey: [u8; 32], seckey: [u8; 32]) -> Self {
         Self {
             secret: EncryptionSecretKey::from(seckey),
             public: EncryptionPublicKey::from(pubkey),
         }
     }
-    fn from_str(public_key: &str, secret_key: &str) -> Result<Self, CryptoError> {
+
+    // TODO unused method
+    fn _from_str(public_key: &str, secret_key: &str) -> Result<Self, CryptoError> {
         let pubkey = bytes_key_from_str(public_key)?;
         let seckey = bytes_key_from_str(secret_key)?;
-        Ok(Self::from_bytes_slices(pubkey, seckey))
+        Ok(Self::_from_bytes_slices(pubkey, seckey))
     }
 }
 
-impl Keypair for SigningKeypair {
-    fn from_bytes_slices(pubkey: [u8; 32], seckey: [u8; 32]) -> Self {
-        SigningKeypair::from_bytes([seckey, pubkey].concat().as_slice()).unwrap()
+impl SigningKeypair {
+    pub fn try_from_bytes_slices(pubkey: [u8; 32], seckey: [u8; 32]) -> Result<Self, CryptoError> {
+        Ok(Self(
+            ed25519_dalek::Keypair::from_bytes([seckey, pubkey].concat().as_slice())
+                .map_err(|e| CryptoError::SignatureError(e.to_string()))?,
+        ))
     }
 
-    fn from_str(public_key: &str, secret_key: &str) -> Result<Self, CryptoError> {
+    pub fn try_from_str(public_key: &str, secret_key: &str) -> Result<Self, CryptoError> {
         let pubkey = bytes_key_from_str(public_key)?;
         let seckey = bytes_key_from_str(secret_key)?;
-        Ok(Self::from_bytes_slices(pubkey, seckey))
+        Self::try_from_bytes_slices(pubkey, seckey)
+    }
+
+    pub fn public(&self) -> [u8; 32] {
+        self.0.public.to_bytes()
+    }
+
+    pub fn secret(&self) -> [u8; 32] {
+        self.0.secret.to_bytes()
+    }
+
+    pub fn sign(&self, msg: &[u8]) -> ed25519_dalek::Signature {
+        //  TODO abstract from dalek
+        self.0.sign(msg)
     }
 }
 
