use super::bytes_key_from_str;
use crate::error::CryptoError;
use crypto_box::{PublicKey as EncryptionPublicKey, SecretKey as EncryptionSecretKey};

/// Keypair that can be used for encryption.
/// See crypto-box crate for details.
#[derive(Debug)]
pub struct EncryptingKeypair {
    pub secret: EncryptionSecretKey,
    pub public: EncryptionPublicKey,
}

impl EncryptingKeypair {
<<<<<<< HEAD
    // TODO:WILX-209 unused method
    fn _from_bytes_slices(pubkey: [u8; 32], seckey: [u8; 32]) -> Self {
=======
    #[tracing::instrument(level = "debug", ret)]
    fn from_bytes_slices(pubkey: [u8; 32], seckey: [u8; 32]) -> Self {
>>>>>>> 32ef1b54
        Self {
            secret: EncryptionSecretKey::from(seckey),
            public: EncryptionPublicKey::from(pubkey),
        }
    }

<<<<<<< HEAD
    // TODO:WILX-209 unused method
    fn _from_str(public_key: &str, secret_key: &str) -> Result<Self, CryptoError> {
=======
    #[tracing::instrument(level = "debug", ret)]
    fn from_str(public_key: &str, secret_key: &str) -> Result<Self, CryptoError> {
>>>>>>> 32ef1b54
        let pubkey = bytes_key_from_str(public_key)?;
        let seckey = bytes_key_from_str(secret_key)?;
        Ok(Self::from_bytes_slices(pubkey, seckey))
    }

    /// Creates a randomly generated (non-deterministic) encryption keypair.
    /// This keypair can be used as Single-use Transient Encryption Keypair (STEK).
    #[tracing::instrument(level = "debug", ret)]
    pub fn new() -> Self {
        let mut rng = rand_core::OsRng;
        let secret = EncryptionSecretKey::generate(&mut rng);
        let public = secret.public_key();
        Self { secret, public }
    }
}

impl Default for EncryptingKeypair {
    #[tracing::instrument(level = "debug", ret)]
    fn default() -> Self {
        Self::new()
    }
}<|MERGE_RESOLUTION|>--- conflicted
+++ resolved
@@ -11,26 +11,18 @@
 }
 
 impl EncryptingKeypair {
-<<<<<<< HEAD
     // TODO:WILX-209 unused method
-    fn _from_bytes_slices(pubkey: [u8; 32], seckey: [u8; 32]) -> Self {
-=======
     #[tracing::instrument(level = "debug", ret)]
     fn from_bytes_slices(pubkey: [u8; 32], seckey: [u8; 32]) -> Self {
->>>>>>> 32ef1b54
         Self {
             secret: EncryptionSecretKey::from(seckey),
             public: EncryptionPublicKey::from(pubkey),
         }
     }
 
-<<<<<<< HEAD
     // TODO:WILX-209 unused method
-    fn _from_str(public_key: &str, secret_key: &str) -> Result<Self, CryptoError> {
-=======
     #[tracing::instrument(level = "debug", ret)]
     fn from_str(public_key: &str, secret_key: &str) -> Result<Self, CryptoError> {
->>>>>>> 32ef1b54
         let pubkey = bytes_key_from_str(public_key)?;
         let seckey = bytes_key_from_str(secret_key)?;
         Ok(Self::from_bytes_slices(pubkey, seckey))
