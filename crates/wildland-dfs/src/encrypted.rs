--- conflicted
+++ resolved
@@ -15,16 +15,11 @@
 // You should have received a copy of the GNU General Public License
 // along with this program.  If not, see <https://www.gnu.org/licenses/>.
 
-<<<<<<< HEAD
-use std::{collections::HashMap, rc::Rc};
-=======
 use std::collections::HashMap;
-use std::path::Path;
 use std::rc::Rc;
 
 use wildland_corex::dfs::interface::{DfsFrontend, NodeDescriptor};
 use wildland_corex::PathResolver;
->>>>>>> a6e2e944
 
 use crate::unencrypted::{StorageBackendFactory, UnencryptedDfs};
 
