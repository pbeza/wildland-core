--- conflicted
+++ resolved
@@ -287,14 +287,14 @@
         }
     }
 
-<<<<<<< HEAD
     fn create_dir(&mut self, requested_path: String) -> Result<(), DfsFrontendError> {
         create_remove_dir::create_dir(self, requested_path)
     }
 
     fn remove_dir(&mut self, requested_path: String) -> Result<(), DfsFrontendError> {
         create_remove_dir::remove_dir(self, requested_path)
-=======
+    }
+
     fn read(&mut self, file: &FileHandle, count: usize) -> Result<Vec<u8>, DfsFrontendError> {
         if let Some(opened_file) = self.open_files.get_mut(&file.descriptor_uuid) {
             opened_file.read(count)
@@ -333,6 +333,5 @@
         pos_from_end: i64,
     ) -> Result<usize, DfsFrontendError> {
         self.seek(file, SeekFrom::End(pos_from_end))
->>>>>>> 5606ef85
     }
 }