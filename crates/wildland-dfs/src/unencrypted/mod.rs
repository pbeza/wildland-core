//
// Wildland Project
//
// Copyright © 2022 Golem Foundation
//
// This program is free software: you can redistribute it and/or modify
// it under the terms of the GNU General Public License version 3 as published by
// the Free Software Foundation.
//
// This program is distributed in the hope that it will be useful,
// but WITHOUT ANY WARRANTY; without even the implied warranty of
// MERCHANTABILITY or FITNESS FOR A PARTICULAR PURPOSE.  See the
// GNU General Public License for more details.
//
// You should have received a copy of the GNU General Public License
// along with this program.  If not, see <https://www.gnu.org/licenses/>.

mod getattr;
mod path_translator;
mod readdir;
#[cfg(test)]
mod tests;
mod utils;

use std::collections::hash_map::Entry;
use std::collections::HashMap;
use std::path::{Path, PathBuf};
use std::rc::Rc;

use uuid::Uuid;
<<<<<<< HEAD
use wildland_corex::dfs::interface::{
    DfsFrontend, DfsFrontendError, FileHandle, OpenedFileDescriptor, SeekFrom, Stat,
};
=======
use wildland_corex::dfs::interface::{DfsFrontend, DfsFrontendError, FileHandle, Stat};
>>>>>>> dd4a420c
use wildland_corex::{PathResolver, Storage};

use self::path_translator::uuid_in_dir::UuidInDirTranslator;
use self::path_translator::PathConflictResolver;
use self::utils::{fetch_data_from_containers, get_related_nodes};
use crate::close_on_drop_descriptor::CloseOnDropDescriptor;
use crate::storage_backend::{
    OpenResponse,
    OpenedFileDescriptor,
    StorageBackend,
    StorageBackendError,
};
use crate::unencrypted::utils::find_node_matching_requested_path;

#[derive(Debug, PartialEq, Eq, Clone)]
pub enum NodeDescriptor {
    Physical {
        storages: NodeStorages,
        absolute_path: PathBuf,
    },
    Virtual {
        absolute_path: PathBuf,
    },
}

impl NodeDescriptor {
    pub fn abs_path(&self) -> &Path {
        match self {
            NodeDescriptor::Physical { absolute_path, .. }
            | NodeDescriptor::Virtual { absolute_path } => absolute_path,
        }
    }

    pub fn is_physical(&self) -> bool {
        match self {
            NodeDescriptor::Virtual { .. } => false,
            NodeDescriptor::Physical { .. } => true,
        }
    }

    pub fn is_virtual(&self) -> bool {
        !self.is_physical()
    }

    pub fn storages(&self) -> Option<&NodeStorages> {
        match self {
            NodeDescriptor::Physical { storages, .. } => Some(storages),
            NodeDescriptor::Virtual { .. } => None,
        }
    }
}

#[derive(Debug, PartialEq, Eq, Clone)]
pub struct NodeStorages {
    storages: Vec<Storage>,
    path_within_storage: PathBuf,
    uuid: Uuid,
}

impl NodeStorages {
    pub fn new(storages: Vec<Storage>, path_within_storage: PathBuf, uuid: Uuid) -> Self {
        Self {
            storages,
            path_within_storage,
            uuid,
        }
    }

    pub fn path_within_storage(&self) -> &Path {
        &self.path_within_storage
    }
}

pub trait StorageBackendFactory {
    fn init_backend(&self, storage: Storage) -> Result<Rc<dyn StorageBackend>, anyhow::Error>;
}

// TODO WILX-387 Current DFS implementation uses some kind of mapping paths into another ones in order to
// avoid conflicts. There is always a probability that mapped path will be in conflict with some
// other user's file or directory (now we assume that user won't have any file named as an uuid
// string format). The problem could be solved by checking mapped path (e.g. containing uuid) if
// it represents a file/dir in the first place, and then, if no results are found, to check if
// the conflict resolution took place and find files which paths were mapped.

pub struct UnencryptedDfs {
<<<<<<< HEAD
    open_files: HashMap<Uuid, Box<dyn OpenedFileDescriptor>>,
=======
    open_files: HashMap<Uuid, CloseOnDropDescriptor>,
>>>>>>> dd4a420c

    path_resolver: Box<dyn PathResolver>,
    /// Stores a factory for each supported backend type
    storage_backend_factories: HashMap<String, Box<dyn StorageBackendFactory>>,
    /// Stores Backend for each storage. Each storage should have its own backend cause even within
    /// a single backend type (like S3) each storage may point to a different location (like S3 bucket).
    /// It is up to StorageBackend and StorageBackendFactory implementation whether all backends of a
    /// given type reuse some connector/client (factory could initiate each backend with some shared
    /// reference).
    storage_backends: HashMap<Uuid, Rc<dyn StorageBackend>>,
    path_translator: Box<dyn PathConflictResolver>,
}

impl UnencryptedDfs {
    pub fn new(
        path_resolver: Box<dyn PathResolver>,
        storage_backend_factories: HashMap<String, Box<dyn StorageBackendFactory>>,
    ) -> Self {
        Self {
            open_files: Default::default(),
            path_resolver,
            storage_backend_factories,
            storage_backends: HashMap::new(),
            path_translator: Box::new(UuidInDirTranslator::new()),
        }
    }

<<<<<<< HEAD
    fn insert_opened_file(&mut self, opened_file: Box<dyn OpenedFileDescriptor>) -> FileHandle {
=======
    fn insert_opened_file(&mut self, opened_file: CloseOnDropDescriptor) -> FileHandle {
>>>>>>> dd4a420c
        let uuid = Uuid::new_v4();
        self.open_files.insert(uuid, opened_file);
        FileHandle {
            descriptor_uuid: uuid,
        }
    }

    /// Returns StorageBackend for a given Storage.
    ///
    /// If there is no StorageBackend for a given Storage, StorageBackendFactory, related to its
    /// type, is used to create one.
    fn get_backend(
        &mut self,
        storage: &Storage,
    ) -> Result<Rc<dyn StorageBackend>, Box<dyn std::error::Error>> {
        let backend = match self.storage_backends.entry(storage.uuid()) {
            Entry::Occupied(occupied_entry) => occupied_entry.get().clone(),
            Entry::Vacant(vacant_entry) => {
                match self.storage_backend_factories.get(storage.backend_type()) {
                    Some(factory) => {
                        let backend = factory.init_backend(storage.clone())?;
                        vacant_entry.insert(backend).clone()
                    }
                    None => {
                        return Err(Box::<dyn std::error::Error>::from(format!(
                            "Could not find backend factory for {} storage",
                            storage.backend_type()
                        )))
                    }
                }
            }
        };

        Ok(backend)
    }

    /// Matches every given Storage with its StorageBackend and return iterator over such pairs.
    fn get_backends<'a>(
        &'a mut self,
        storages: &'a [Storage],
    ) -> impl Iterator<Item = Rc<dyn StorageBackend>> + '_ {
        storages.iter().filter_map(|storage| {
            match self.get_backend(storage) {
                Err(e) => {
                    // TODO WILX-363 send alert to the wildland app bypassing DFS Frontend API
                    tracing::error!(
                        "Unsupported storage backend: {}; Reason: {}",
                        storage.backend_type(),
                        e
                    );
                    None
                }
                Ok(backend) => Some(backend),
            }
        })
    }
}

impl DfsFrontend for UnencryptedDfs {
    /// Returns nodes descriptors found in the given path taking into account all of the user's
    /// containers.
    ///
    /// **NOTE: Conflicting paths**
    /// More than one container may have nodes claiming the same "full path" - meaning
    /// concatenation of a path claimed by a container with a path of the file inside the container.
    /// It is possible that returned nodes include both such files.
    /// Example:
    /// Container C1 claims path `/a` and includes file `/b/c`.
    /// Container C2 claims path `/a/b/` and includes file `/c`.
    /// In this case, result includes the following descriptors:
    /// [
    ///     NodeDescriptor { path: "/b/c", storage: <C1 storage>},
    ///     NodeDescriptor { path: "/c", storage: <C2 storage>},
    /// ]
    /// Full path within the user's forest for both nodes is `/a/b/c`. It is up to FS frontend how to
    /// show it to a user (e.g. by prefixing it with some storage-specific tag).
    fn readdir(&mut self, requested_path: String) -> Result<Vec<String>, DfsFrontendError> {
        readdir::readdir(self, requested_path)
    }

    // Returns Stat of the file indicated by the provided exposed path
    fn getattr(&mut self, input_exposed_path: String) -> Result<Stat, DfsFrontendError> {
        getattr::getattr(self, input_exposed_path)
    }

    fn open(&mut self, input_exposed_path: String) -> Result<FileHandle, DfsFrontendError> {
        let input_exposed_path = Path::new(&input_exposed_path);

        let nodes = get_related_nodes(self, input_exposed_path)?;

        let mut descriptors: Vec<(&NodeDescriptor, OpenResponse)> =
            fetch_data_from_containers(&nodes, self, |backend, path| backend.open(path))
                .filter(|(_node, response)| !matches!(response, OpenResponse::NotFound))
                .collect();

        let map_response_to_result = |dfs_front: &mut UnencryptedDfs, resp: OpenResponse| match resp
        {
            OpenResponse::Found(opened_file) => Ok(dfs_front.insert_opened_file(opened_file)),
            OpenResponse::NotAFile => Err(DfsFrontendError::NotAFile),
            _ => Err(DfsFrontendError::NoSuchPath),
        };

        match descriptors.len() {
            0 => Err(DfsFrontendError::NoSuchPath),
            1 => map_response_to_result(self, descriptors.pop().unwrap().1),
            _ => {
                // More that 1 descriptor means that files are in conflict, so they are exposed under different paths
                let nodes: Vec<&NodeDescriptor> = descriptors.iter().map(|(n, _)| *n).collect();
                let exposed_paths = self.path_translator.solve_conflicts(nodes);
                let node = find_node_matching_requested_path(input_exposed_path, &exposed_paths);
                match node {
                    // Physical node
                    Some(node @ NodeDescriptor::Physical { .. }) => {
                        let opened_file = descriptors
                            .into_iter()
                            .find_map(|(n, resp)| if n == node { Some(resp) } else { None })
                            .ok_or(DfsFrontendError::NoSuchPath)?;
                        map_response_to_result(self, opened_file)
                    }
                    // Virtual node
                    Some(_) | None if !exposed_paths.is_empty() => Err(DfsFrontendError::NotAFile),
                    _ => Err(DfsFrontendError::NoSuchPath),
                }
            }
        }
    }

    fn close(&mut self, file: &FileHandle) -> Result<(), DfsFrontendError> {
        if let Some(opened_file) = self.open_files.remove(&file.descriptor_uuid) {
            opened_file.close().map_err(|e| match e {
                StorageBackendError::FileAlreadyClosed => DfsFrontendError::FileAlreadyClosed,
                StorageBackendError::Generic(e) => DfsFrontendError::Generic(e.to_string()),
            })
        } else {
            Err(DfsFrontendError::FileAlreadyClosed)
        }
    }

    /// TODO description
    fn read(&mut self, file: &FileHandle, count: usize) -> Result<Vec<u8>, DfsFrontendError> {
        if let Some(opened_file) = self.open_files.get_mut(&file.descriptor_uuid) {
            opened_file.read(count)
        } else {
            Err(DfsFrontendError::FileAlreadyClosed)
        }
    }

    // TODO description
    fn write(&mut self, file: &FileHandle, buf: Vec<u8>) -> Result<usize, DfsFrontendError> {
        if let Some(opened_file) = self.open_files.get_mut(&file.descriptor_uuid) {
            opened_file.write(&buf)
        } else {
            Err(DfsFrontendError::FileAlreadyClosed)
        }
    }

    // TODO description
    fn seek_from_start(
        &mut self,
        file: &FileHandle,
        pos_from_start: usize,
    ) -> Result<usize, DfsFrontendError> {
        if let Some(opened_file) = self.open_files.get_mut(&file.descriptor_uuid) {
            opened_file
                .seek(SeekFrom::Start(pos_from_start as u64))
                .map(|p| p as usize)
        } else {
            Err(DfsFrontendError::FileAlreadyClosed)
        }
    }

    // TODO seek from current
    // TODO seek from end
}<|MERGE_RESOLUTION|>--- conflicted
+++ resolved
@@ -28,25 +28,14 @@
 use std::rc::Rc;
 
 use uuid::Uuid;
-<<<<<<< HEAD
-use wildland_corex::dfs::interface::{
-    DfsFrontend, DfsFrontendError, FileHandle, OpenedFileDescriptor, SeekFrom, Stat,
-};
-=======
 use wildland_corex::dfs::interface::{DfsFrontend, DfsFrontendError, FileHandle, Stat};
->>>>>>> dd4a420c
 use wildland_corex::{PathResolver, Storage};
 
 use self::path_translator::uuid_in_dir::UuidInDirTranslator;
 use self::path_translator::PathConflictResolver;
 use self::utils::{fetch_data_from_containers, get_related_nodes};
 use crate::close_on_drop_descriptor::CloseOnDropDescriptor;
-use crate::storage_backend::{
-    OpenResponse,
-    OpenedFileDescriptor,
-    StorageBackend,
-    StorageBackendError,
-};
+use crate::storage_backend::{OpenResponse, OpenedFileDescriptor, SeekFrom, StorageBackend};
 use crate::unencrypted::utils::find_node_matching_requested_path;
 
 #[derive(Debug, PartialEq, Eq, Clone)]
@@ -120,11 +109,7 @@
 // the conflict resolution took place and find files which paths were mapped.
 
 pub struct UnencryptedDfs {
-<<<<<<< HEAD
-    open_files: HashMap<Uuid, Box<dyn OpenedFileDescriptor>>,
-=======
     open_files: HashMap<Uuid, CloseOnDropDescriptor>,
->>>>>>> dd4a420c
 
     path_resolver: Box<dyn PathResolver>,
     /// Stores a factory for each supported backend type
@@ -152,11 +137,7 @@
         }
     }
 
-<<<<<<< HEAD
-    fn insert_opened_file(&mut self, opened_file: Box<dyn OpenedFileDescriptor>) -> FileHandle {
-=======
     fn insert_opened_file(&mut self, opened_file: CloseOnDropDescriptor) -> FileHandle {
->>>>>>> dd4a420c
         let uuid = Uuid::new_v4();
         self.open_files.insert(uuid, opened_file);
         FileHandle {
@@ -286,10 +267,7 @@
 
     fn close(&mut self, file: &FileHandle) -> Result<(), DfsFrontendError> {
         if let Some(opened_file) = self.open_files.remove(&file.descriptor_uuid) {
-            opened_file.close().map_err(|e| match e {
-                StorageBackendError::FileAlreadyClosed => DfsFrontendError::FileAlreadyClosed,
-                StorageBackendError::Generic(e) => DfsFrontendError::Generic(e.to_string()),
-            })
+            opened_file.close()
         } else {
             Err(DfsFrontendError::FileAlreadyClosed)
         }
