--- conflicted
+++ resolved
@@ -36,14 +36,8 @@
 use self::path_translator::PathConflictResolver;
 use self::utils::{execute_container_operation, fetch_data_from_containers, get_related_nodes};
 use crate::storage_backends::{
-    CloseError,
-    CloseOnDropDescriptor,
-    OpenResponse,
-    OpenedFileDescriptor,
-    RemoveFileResponse,
-    SeekFrom,
-    StorageBackend,
-    StorageBackendFactory,
+    CloseError, CloseOnDropDescriptor, OpenResponse, OpenedFileDescriptor, RemoveFileResponse,
+    SeekFrom, StorageBackend, StorageBackendFactory,
 };
 use crate::unencrypted::utils::find_node_matching_requested_path;
 
@@ -288,7 +282,6 @@
         }
     }
 
-<<<<<<< HEAD
     fn remove_file(&mut self, input_exposed_path: String) -> Result<(), DfsFrontendError> {
         let input_exposed_path = Path::new(&input_exposed_path);
 
@@ -331,8 +324,6 @@
         }
     }
 
-=======
->>>>>>> 9beb81b7
     fn create_dir(&mut self, requested_path: String) -> Result<(), DfsFrontendError> {
         create_remove_dir::create_dir(self, requested_path)
     }
