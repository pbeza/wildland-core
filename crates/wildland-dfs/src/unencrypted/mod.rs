--- conflicted
+++ resolved
@@ -35,21 +35,13 @@
 use self::path_translator::PathConflictResolver;
 use self::utils::{fetch_data_from_containers, get_related_nodes};
 use crate::close_on_drop_descriptor::CloseOnDropDescriptor;
-<<<<<<< HEAD
-use crate::storage_backend::{
+use crate::storage_backends::{
     CloseError,
     OpenResponse,
     OpenedFileDescriptor,
     SeekFrom,
     StorageBackend,
-=======
-use crate::storage_backends::{
-    CloseError,
-    OpenResponse,
-    OpenedFileDescriptor,
-    StorageBackend,
     StorageBackendFactory,
->>>>>>> 015a7b92
 };
 use crate::unencrypted::utils::find_node_matching_requested_path;
 
