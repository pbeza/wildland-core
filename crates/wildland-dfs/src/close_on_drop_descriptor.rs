--- conflicted
+++ resolved
@@ -15,13 +15,9 @@
 // You should have received a copy of the GNU General Public License
 // along with this program.  If not, see <https://www.gnu.org/licenses/>.
 
-<<<<<<< HEAD
 use wildland_corex::dfs::interface::DfsFrontendError;
 
-use crate::storage_backend::{CloseError, OpenedFileDescriptor};
-=======
-use crate::storage_backends::{CloseError, OpenedFileDescriptor};
->>>>>>> 015a7b92
+use crate::storage_backends::{CloseError, OpenedFileDescriptor, SeekFrom};
 
 /// Wrapper ensuring that close is always called on `OpenedFileDescriptor`
 #[derive(Debug)]
@@ -54,10 +50,7 @@
         self.inner.write(buf)
     }
 
-    fn seek(
-        &mut self,
-        seek_from: crate::storage_backend::SeekFrom,
-    ) -> Result<u64, DfsFrontendError> {
+    fn seek(&mut self, seek_from: SeekFrom) -> Result<u64, DfsFrontendError> {
         self.inner.seek(seek_from)
     }
 }