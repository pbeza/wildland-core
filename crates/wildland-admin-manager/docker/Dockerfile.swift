FROM swift:5.6.1-focal

# Run with:
#
# docker-compose -f wildland-admin-manager/docker/docker-compose.yml run --rm wildland-sdk-swift

ENV ADMIN_MANAGER_PATH=/wildland-core/crates/wildland-admin-manager
ENV TARGET=/wildland-core/target/debug/
ENV CC=g++
ENV CSHARP_COMPILER=mcs

RUN apt-get -qy update && apt-get install -y swig mono-mcs g++

RUN mkdir -p /wildland-core/
WORKDIR /wildland-core

# Copy from base image instead of building new image on top of it to avoid reinstalling packages after source code changes
COPY --from=wildland-sdk-base ${ADMIN_MANAGER_PATH}/_generated_cpp ./_generated_cpp
COPY --from=wildland-sdk-base ${ADMIN_MANAGER_PATH}/_generated_swift ./_generated_swift
COPY --from=wildland-sdk-base ${ADMIN_MANAGER_PATH}/swift_header.h .
COPY --from=wildland-sdk-base ${TARGET}/libwildland_admin_manager.a ./lib/


COPY test/ffi/test.swift _generated_swift/main.swift
RUN swiftc -L lib -lwildland_admin_manager -lstdc++ \
        -I _generated_swift -import-objc-header \
        swift_header.h \
        ./_generated_swift/SwiftBridgeCore.swift \
        ./_generated_swift/ffi_swift/ffi_swift.swift \
        _generated_swift/main.swift \
        -o _generated_swift/swift_app

# Run the test. If everything was completed successfully, `echo $?` should return `0` exit code.

<<<<<<< HEAD
CMD ["./wildland_swift/swift_app"]
=======
ENTRYPOINT ["./_generated_swift/swift_app"]
>>>>>>> 0032fd49
<|MERGE_RESOLUTION|>--- conflicted
+++ resolved
@@ -32,8 +32,4 @@
 
 # Run the test. If everything was completed successfully, `echo $?` should return `0` exit code.
 
-<<<<<<< HEAD
-CMD ["./wildland_swift/swift_app"]
-=======
-ENTRYPOINT ["./_generated_swift/swift_app"]
->>>>>>> 0032fd49
+CMD ["./_generated_swift/swift_app"]