--- conflicted
+++ resolved
@@ -22,21 +22,17 @@
 RUN mkdir -p _generated_python \
     && swig -python -c++ -outdir _generated_python wildland.i \
     && ${CC} -fpermissive -shared -fPIC --std=c++14 -w \
-        wildland_wrap.cxx \
-        -Llib \
-        -lwildland_admin_manager \
-        $(python3-config --includes) \
-        -I_generated_swift \
-        -I_generated_swift/ffi_swift \
-        -I_generated_cpp \
-        -o _generated_python/_wildland.so
+    wildland_wrap.cxx \
+    -Llib \
+    -lwildland_admin_manager \
+    $(python3-config --includes) \
+    -I_generated_swift \
+    -I_generated_swift/ffi_swift \
+    -I_generated_cpp \
+    -o _generated_python/_wildland.so
 
 # Run the test. If everything was completed successfully, `echo $?` should return `0` exit code.
 
 COPY test/ffi/test.py ./_generated_python/
 
-<<<<<<< HEAD
-CMD ["python3", "wildland_python/test.py"]
-=======
-ENTRYPOINT ["python3", "_generated_python/test.py"]
->>>>>>> 0032fd49
+CMD ["python3", "_generated_python/test.py"]