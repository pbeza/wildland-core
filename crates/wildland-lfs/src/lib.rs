//
// Wildland Project
//
// Copyright © 2022 Golem Foundation
//
// This program is free software: you can redistribute it and/or modify
// it under the terms of the GNU General Public License version 3 as published by
// the Free Software Foundation.
//
// This program is distributed in the hope that it will be useful,
// but WITHOUT ANY WARRANTY; without even the implied warranty of
// MERCHANTABILITY or FITNESS FOR A PARTICULAR PURPOSE.  See the
// GNU General Public License for more details.
//
// You should have received a copy of the GNU General Public License
// along with this program.  If not, see <https://www.gnu.org/licenses/>.

pub mod template;

use std::fs::{self, File, OpenOptions};
use std::io::{Read, Seek, Write};
use std::os::unix::prelude::MetadataExt;
use std::path::{Path, PathBuf};
use std::rc::Rc;

use template::LocalFilesystemStorageTemplate;
use wildland_dfs::close_on_drop_descriptor::CloseOnDropDescriptor;
use wildland_dfs::storage_backends::{
    CloseError,
    GetattrResponse,
    OpenResponse,
    OpenedFileDescriptor,
    ReaddirResponse,
    SeekFrom,
    StorageBackend,
    StorageBackendError,
    StorageBackendFactory,
};
<<<<<<< HEAD
use wildland_dfs::unencrypted::StorageBackendFactory;
use wildland_dfs::{DfsFrontendError, NodeType, Stat, Storage, UnixTimestamp};
=======
use wildland_dfs::{NodeType, Stat, Storage, UnixTimestamp};
>>>>>>> 015a7b92

#[derive(Debug)]
pub struct LocalFilesystemStorage {
    base_dir: PathBuf,
}

fn strip_root(path: &Path) -> &Path {
    if path.is_absolute() {
        path.strip_prefix("/").unwrap()
    } else {
        path
    }
}

impl StorageBackend for LocalFilesystemStorage {
    fn readdir(&self, path: &Path) -> Result<ReaddirResponse, StorageBackendError> {
        let relative_path = strip_root(path);
        let path = self.base_dir.join(relative_path);

        if path.is_file() || path.is_symlink() {
            Ok(ReaddirResponse::NotADirectory)
        } else {
            Ok(ReaddirResponse::Entries(
                fs::read_dir(path)?
                    .map(|entry_result| {
                        Ok(Path::new("/").join(entry_result?.path().strip_prefix(&self.base_dir)?))
                    })
                    .collect::<Result<_, StorageBackendError>>()?,
            ))
        }
    }

    fn getattr(&self, path: &Path) -> Result<GetattrResponse, StorageBackendError> {
        let relative_path = strip_root(path);
        let path = self.base_dir.join(relative_path);

        if !path.exists() {
            return Ok(GetattrResponse::NotFound);
        }

        Ok(fs::metadata(path).map(|metadata| {
            let file_type = metadata.file_type();
            GetattrResponse::Found(Stat {
                node_type: if file_type.is_file() {
                    NodeType::File
                } else if file_type.is_dir() {
                    NodeType::Dir
                } else if file_type.is_symlink() {
                    NodeType::Symlink
                } else {
                    NodeType::Other
                },
                size: metadata.len(),
                access_time: Some(UnixTimestamp {
                    sec: metadata.atime() as u64,
                    nano_sec: metadata.atime_nsec() as u32,
                }),
                modification_time: Some(UnixTimestamp {
                    sec: metadata.mtime() as u64,
                    nano_sec: metadata.mtime_nsec() as u32,
                }),
                change_time: Some(UnixTimestamp {
                    sec: metadata.ctime() as u64,
                    nano_sec: metadata.ctime_nsec() as u32,
                }),
            })
        })?)
    }

    fn open(&self, path: &Path) -> Result<OpenResponse, StorageBackendError> {
        let relative_path = strip_root(path);
        let path = self.base_dir.join(relative_path);

        if !path.exists() {
            Ok(OpenResponse::NotFound)
        } else if !path.metadata()?.is_file() {
            Ok(OpenResponse::NotAFile)
        } else {
            let file = OpenOptions::new().read(true).write(true).open(path)?;

            let opened_file = StdFsOpenedFile::new(file);

            Ok(OpenResponse::Found(CloseOnDropDescriptor::new(Box::new(
                opened_file,
            ))))
        }
    }
}

#[derive(Debug)]
pub struct StdFsOpenedFile {
    inner: File,
}

impl StdFsOpenedFile {
    fn new(inner: File) -> Self {
        Self { inner }
    }
}

impl OpenedFileDescriptor for StdFsOpenedFile {
    fn close(&self) -> Result<(), CloseError> {
        // std::fs::File is closed when going out of scope, so there is nothing to do here
        Ok(())
    }

    fn read(&mut self, count: usize) -> Result<Vec<u8>, DfsFrontendError> {
        let mut buffer = vec![0; count];
        let read_count = self.inner.read(&mut buffer)?;
        if read_count < buffer.len() {
            buffer.truncate(read_count);
        }
        Ok(buffer)
    }

    fn write(&mut self, buf: &[u8]) -> Result<usize, DfsFrontendError> {
        Ok(self.inner.write(buf)?)
    }

    fn seek(&mut self, seek_from: SeekFrom) -> Result<u64, DfsFrontendError> {
        Ok(self.inner.seek(seek_from_to_std(seek_from))?)
    }
}

fn seek_from_to_std(seek_from: SeekFrom) -> std::io::SeekFrom {
    match seek_from {
        SeekFrom::Start(p) => std::io::SeekFrom::Start(p),
        SeekFrom::End(p) => std::io::SeekFrom::End(p),
        SeekFrom::Current(p) => std::io::SeekFrom::Current(p),
    }
}

pub struct LfsBackendFactory {}
impl StorageBackendFactory for LfsBackendFactory {
    fn init_backend(&self, storage: Storage) -> anyhow::Result<Rc<dyn StorageBackend>> {
        let template: LocalFilesystemStorageTemplate = serde_json::from_value(storage.data())?;
        Ok(Rc::new(LocalFilesystemStorage {
            base_dir: template.local_dir.join(template.container_prefix),
        }))
    }
}

#[cfg(test)]
mod tests {
    use std::fs::{create_dir, File};
    use std::str::FromStr;

    use pretty_assertions::assert_eq;
    use serde_json::json;
    use tempdir::TempDir;

    use super::*;

    #[test]
    fn test_reading_file_in_root_of_lfs_backend() {
        let tmpdir = TempDir::new("lfs").unwrap(); // storage provider dir
        let storage = Storage::new(
            Some("Test LFS".to_owned()),
            "LFS".to_owned(),
            json!({
                "local_dir": tmpdir.path(),
                "container_prefix": "books"
            }),
        );
        let factory = LfsBackendFactory {};
        let backend = factory.init_backend(storage).unwrap();

        create_dir(tmpdir.path().join("books")).unwrap(); // container dir
        let _ = File::create(tmpdir.path().join("books/file1")).unwrap();

        let files = backend.readdir(Path::new("/")).unwrap();

        assert_eq!(
            files,
            ReaddirResponse::Entries(vec![PathBuf::from_str("/file1").unwrap()])
        );
    }
    #[test]
    fn test_reading_file_in_subdir_of_lfs_backend() {
        let tmpdir = TempDir::new("lfs").unwrap(); // storage provider dir
        let storage = Storage::new(
            Some("Test LFS".to_owned()),
            "LFS".to_owned(),
            json!({
                "local_dir": tmpdir.path(),
                "container_prefix": "books"
            }),
        );
        let factory = LfsBackendFactory {};
        let backend = factory.init_backend(storage).unwrap();

        create_dir(tmpdir.path().join("books")).unwrap(); // container dir
        create_dir(tmpdir.path().join("books").join("dir")).unwrap(); // container subdir
        let _ = File::create(tmpdir.path().join("books/dir/file1")).unwrap();

        let files = backend.readdir(Path::new("/dir")).unwrap();

        assert_eq!(
            files,
            ReaddirResponse::Entries(vec![PathBuf::from_str("/dir/file1").unwrap()])
        );
    }
}<|MERGE_RESOLUTION|>--- conflicted
+++ resolved
@@ -36,12 +36,7 @@
     StorageBackendError,
     StorageBackendFactory,
 };
-<<<<<<< HEAD
-use wildland_dfs::unencrypted::StorageBackendFactory;
 use wildland_dfs::{DfsFrontendError, NodeType, Stat, Storage, UnixTimestamp};
-=======
-use wildland_dfs::{NodeType, Stat, Storage, UnixTimestamp};
->>>>>>> 015a7b92
 
 #[derive(Debug)]
 pub struct LocalFilesystemStorage {
