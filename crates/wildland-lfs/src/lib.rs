--- conflicted
+++ resolved
@@ -31,11 +31,8 @@
     OpenResponse,
     OpenedFileDescriptor,
     ReaddirResponse,
-<<<<<<< HEAD
     RemoveDirResponse,
-=======
     SeekFrom,
->>>>>>> 5606ef85
     StorageBackend,
     StorageBackendError,
     StorageBackendFactory,
