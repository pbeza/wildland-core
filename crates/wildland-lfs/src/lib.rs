--- conflicted
+++ resolved
@@ -29,17 +29,12 @@
     OpenResponse,
     OpenedFileDescriptor,
     ReaddirResponse,
+    SeekFrom,
     StorageBackend,
     StorageBackendError,
 };
 use wildland_dfs::unencrypted::StorageBackendFactory;
-<<<<<<< HEAD
-use wildland_dfs::{
-    DfsFrontendError, NodeType, OpenedFileDescriptor, SeekFrom, Stat, Storage, UnixTimestamp,
-};
-=======
-use wildland_dfs::{NodeType, Stat, Storage, UnixTimestamp};
->>>>>>> dd4a420c
+use wildland_dfs::{DfsFrontendError, NodeType, Stat, Storage, UnixTimestamp};
 
 #[derive(Debug)]
 pub struct LocalFilesystemStorage {
@@ -123,13 +118,9 @@
 
             let opened_file = StdFsOpenedFile::new(file);
 
-<<<<<<< HEAD
-            Ok(OpenResponse::Found(Box::new(opened_file)))
-=======
             Ok(OpenResponse::Found(CloseOnDropDescriptor::new(Box::new(
                 opened_file,
             ))))
->>>>>>> dd4a420c
         }
     }
 }
@@ -146,7 +137,7 @@
 }
 
 impl OpenedFileDescriptor for StdFsOpenedFile {
-    fn close(&self) -> Result<(), StorageBackendError> {
+    fn close(&self) -> Result<(), DfsFrontendError> {
         // std::fs::File is closed when going out of scope, so there is nothing to do here
         Ok(())
     }
