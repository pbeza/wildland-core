--- conflicted
+++ resolved
@@ -215,15 +215,9 @@
     ///                  vec![],
     ///              ).unwrap();
     /// let mut container = forest.create_container("container name".to_owned()).unwrap();
-<<<<<<< HEAD
-    /// container.add_path("/bar/baz2".to_string()).unwrap()
-    ///     .add_path("/baz/qux1".to_string()).unwrap()
-    ///     .add_path("/baz/qux2".to_string()).unwrap();
-=======
     /// container.add_path("/bar/baz2".to_string()).unwrap();
     /// container.add_path("/baz/qux1".to_string()).unwrap();
     /// container.add_path("/baz/qux2".to_string()).unwrap();
->>>>>>> 586e4c23
     /// ```
     fn add_path(&mut self, path: ContainerPath) -> CatlibResult<bool>;
 
@@ -248,15 +242,9 @@
     ///                  vec![],
     ///              ).unwrap();
     /// let mut container = forest.create_container("container name".to_owned()).unwrap();
-<<<<<<< HEAD
-    /// container.add_path("/bar/baz2".to_string()).unwrap()
-    ///     .del_path("/baz/qux1".to_string()).unwrap()
-    ///     .del_path("/baz/qux2".to_string()).unwrap();
-=======
     /// container.add_path("/bar/baz2".to_string()).unwrap();
     /// container.del_path("/baz/qux1".to_string()).unwrap();
     /// container.del_path("/baz/qux2".to_string()).unwrap();
->>>>>>> 586e4c23
     /// ```
     fn del_path(&mut self, path: ContainerPath) -> CatlibResult<bool>;
 
