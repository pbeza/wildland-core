--- conflicted
+++ resolved
@@ -49,13 +49,8 @@
 rusty-bind-build = { version = "0.1.3", registry = "wl-dev", optional = true }
 
 [dev-dependencies]
-<<<<<<< HEAD
 hex-literal       = { version = "0.3" }
 mockall           = { version = "0.11" }
 pretty_assertions = { version = "1.3" }
-serde_yaml        = { version = "0.9" }
-=======
-hex-literal = { version = "0.3.4" }
-mockall     = { version = "0.11" }
-rstest      = { version = "0.15" }
->>>>>>> 586e4c23
+rstest            = { version = "0.15" }
+serde_yaml        = { version = "0.9" }