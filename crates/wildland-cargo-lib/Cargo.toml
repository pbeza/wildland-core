[package]
authors     = ["Golem Foundation Contributors <contact@golem.foundation>"]
description = "Wildland Cargo Lib"
edition     = "2021"
homepage    = "https://wildland.io/"
keywords    = ["storage"]
license     = "GPL-3.0-only"
name        = "wildland-cargo-lib"
publish     = ["wl-dev"]
repository  = "https://gitlab.com/wildland/corex/wildland-core"
<<<<<<< HEAD
version     = "0.21.0"

=======
version     = "0.30.0"
>>>>>>> cb2d7d57

[features]
bindings = ["rusty-bind", "rusty-bind-build"]

[lib]
crate-type = ["staticlib", "lib"]

[dependencies]
anyhow               = { version = "1.0" }
base64               = { version = "0.13.0" }
derivative           = { version = "2.2" }
hex                  = { version = "0.4" }
log                  = { version = "0.4" }
rusty-bind           = { version = "0.3.0", registry = "wl-dev", optional = true }
serde                = { version = "1.0", features = ["derive"] }
serde_json           = { version = "1.0" }
sha2                 = { version = "0.10" }
thiserror            = { version = "1.0" }
tracing              = { version = "0.1" }
tracing-appender     = { version = "0.2" }
tracing-attributes   = { version = "0.1" }
tracing-core         = { version = "0.1" }
tracing-log          = { version = "0.1", features = ["env_logger"] }
tracing-oslog        = { version = "0.1" }
tracing-subscriber   = { version = "0.3", features = ["json", "env-filter", "fmt", "std", "registry"] }
uuid                 = { version = "1.2", features = ["serde"] }
wildland-corex       = { version = "0.30.0", path = "../wildland-corex", registry = "wl-dev" }
wildland-http-client = { version = "0.30.0", path = "../wildland-http-client", registry = "wl-dev" }

[build-dependencies]
rusty-bind-build = { version = "0.1.3", registry = "wl-dev", optional = true }

[dev-dependencies]
hex-literal = { version = "0.3.4" }
mockall     = { version = "0.11" }
rstest      = { version = "0.15" }<|MERGE_RESOLUTION|>--- conflicted
+++ resolved
@@ -8,12 +8,7 @@
 name        = "wildland-cargo-lib"
 publish     = ["wl-dev"]
 repository  = "https://gitlab.com/wildland/corex/wildland-core"
-<<<<<<< HEAD
-version     = "0.21.0"
-
-=======
 version     = "0.30.0"
->>>>>>> cb2d7d57
 
 [features]
 bindings = ["rusty-bind", "rusty-bind-build"]
