--- conflicted
+++ resolved
@@ -45,8 +45,4 @@
 independent = true
 
 [build-dependencies]
-<<<<<<< HEAD
-ffi-macro-build = { version = "0.3.2", registry = "wl-dev", optional = true }
-=======
-ffi-macro-build     = { version = "0.2.0", registry = "wl-dev", optional = true }
->>>>>>> 27edae97
+ffi-macro-build = { version = "0.3.2", registry = "wl-dev", optional = true }