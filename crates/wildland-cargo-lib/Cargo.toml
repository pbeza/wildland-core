--- conflicted
+++ resolved
@@ -9,11 +9,7 @@
 name        = "wildland-cargo-lib"
 publish     = ["wl-dev"]
 repository  = "https://gitlab.com/wildland/corex/wildland-core"
-<<<<<<< HEAD
-version     = "0.15.0"
-=======
 version     = "0.15.2"
->>>>>>> 24078016
 
 
 [features]
@@ -43,7 +39,7 @@
 tracing-log          = { version = "0.1", features = ["env_logger"] }
 tracing-subscriber   = { version = "0.3", features = ["json", "env-filter", "fmt", "std"] }
 uuid                 = { version = "1.1.2", features = ["serde"] }
-wildland-corex       = { version = "0.8.0", path = "../wildland-corex", registry = "wl-dev" }
+wildland-corex       = { version = "0.7.4", path = "../wildland-corex", registry = "wl-dev" }
 wildland-http-client = { version = "0.5.0", path = "../wildland-http-client", registry = "wl-dev" }
 
 [package.metadata.workspaces]
