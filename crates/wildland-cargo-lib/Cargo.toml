
[package]
authors     = ["Golem Foundation Contributors <contact@golem.foundation>"]
description = "Wildland Cargo Lib"
edition     = "2021"
homepage    = "https://wildland.io/"
keywords    = ["storage"]
license     = "GPL-3.0-only"
name        = "wildland-cargo-lib"
publish     = ["wl-dev"]
repository  = "https://gitlab.com/wildland/corex/wildland-core"
version     = "0.9.0"


[features]
bindings = ["swift-bridge", "ffi-macro", "ffi-macro-build"]


[lib]
crate-type = ["staticlib", "lib"]


[dependencies]
anyhow             = { version = "1.0" }
env_logger         = { version = "0.9" }
ffi-macro          = { version = "0.7.1", registry = "wl-dev", optional = true }
log                = { version = "0.4" }
serde              = { version = "1.0", features = ["derive"] }
serde_json         = { version = "1.0" }
sha2               = { version = "0.10" }
swift-bridge       = { version = "0.1", optional = true }
thiserror          = { version = "1.0" }
tracing            = { version = "0.1" }
tracing-appender   = { version = "0.2" }
tracing-attributes = { version = "0.1" }
tracing-core       = { version = "0.1" }
tracing-futures    = { version = "0.2", features = ["futures-01"] }
tracing-log        = { version = "0.1", features = ["env_logger"] }
tracing-subscriber = { version = "0.3", features = ["json", "env-filter", "fmt", "std"] }
<<<<<<< HEAD
wildland-corex     = { version = "0.4", path = "../wildland-corex", registry = "wl-dev" }
=======
wildland-corex     = { version = "0.5.0", path = "../wildland-corex", registry = "wl-dev" }
>>>>>>> f287de35

[package.metadata.workspaces]
independent = true

[build-dependencies]
ffi-macro-build = { version = "0.5.2", registry = "wl-dev", optional = true }

[dev-dependencies]
pretty_assertions = { version = "1.3" }<|MERGE_RESOLUTION|>--- conflicted
+++ resolved
@@ -37,11 +37,7 @@
 tracing-futures    = { version = "0.2", features = ["futures-01"] }
 tracing-log        = { version = "0.1", features = ["env_logger"] }
 tracing-subscriber = { version = "0.3", features = ["json", "env-filter", "fmt", "std"] }
-<<<<<<< HEAD
-wildland-corex     = { version = "0.4", path = "../wildland-corex", registry = "wl-dev" }
-=======
-wildland-corex     = { version = "0.5.0", path = "../wildland-corex", registry = "wl-dev" }
->>>>>>> f287de35
+wildland-corex     = { version = "0.5", path = "../wildland-corex", registry = "wl-dev" }
 
 [package.metadata.workspaces]
 independent = true
