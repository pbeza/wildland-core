--- conflicted
+++ resolved
@@ -24,10 +24,6 @@
 anyhow               = { version = "1.0" }
 base64               = { version = "0.13.0" }
 derivative           = { version = "2.2" }
-<<<<<<< HEAD
-=======
-env_logger           = { version = "0.9" }
->>>>>>> 4615a761
 hex                  = { version = "0.4" }
 log                  = { version = "0.4" }
 rusty-bind           = { version = "0.2.1", registry = "wl-dev", optional = true }
