
[package]
authors     = ["Golem Foundation Contributors <contact@golem.foundation>"]
description = "Wildland Cargo Lib"
edition     = "2021"
homepage    = "https://wildland.io/"
keywords    = ["storage"]
license     = "GPL-3.0-only"
name        = "wildland-cargo-lib"
publish     = ["wl-dev"]
repository  = "https://gitlab.com/wildland/corex/wildland-core"
version     = "0.14.1"


[features]
bindings = ["swift-bridge", "ffi-macro", "ffi-macro-build"]


[lib]
crate-type = ["staticlib", "lib"]


[dependencies]
<<<<<<< HEAD
anyhow               = { version = "1.0" }
base64               = { version = "0.13.0" }
env_logger           = { version = "0.9" }
ffi-macro            = { version = "0.9.0", registry = "wl-dev", optional = true }
log                  = { version = "0.4" }
serde                = { version = "1.0", features = ["derive"] }
serde_json           = { version = "1.0" }
sha2                 = { version = "0.10" }
swift-bridge         = { version = "0.1", optional = true }
thiserror            = { version = "1.0" }
tokio                = { version = "1.21", features = ["rt-multi-thread"] }
tracing              = { version = "0.1" }
tracing-appender     = { version = "0.2" }
tracing-attributes   = { version = "0.1" }
tracing-core         = { version = "0.1" }
tracing-log          = { version = "0.1", features = ["env_logger"] }
tracing-subscriber   = { version = "0.3", features = ["json", "env-filter", "fmt", "std"] }
uuid                 = { version = "1.1.2", features = ["serde"] }
wildland-corex       = { version = "0.6.0", path = "../wildland-corex", registry = "wl-dev" }
wildland-http-client = { version = "0.4.5", path = "../wildland-http-client", registry = "wl-dev" }
=======
anyhow             = { version = "1.0" }
env_logger         = { version = "0.9" }
ffi-macro          = { version = "0.11.0", registry = "wl-dev", optional = true }
log                = { version = "0.4" }
serde              = { version = "1.0", features = ["derive"] }
serde_json         = { version = "1.0" }
sha2               = { version = "0.10" }
swift-bridge       = { version = "0.1", optional = true }
thiserror          = { version = "1.0" }
tracing            = { version = "0.1" }
tracing-appender   = { version = "0.2" }
tracing-attributes = { version = "0.1" }
tracing-core       = { version = "0.1" }
tracing-log        = { version = "0.1", features = ["env_logger"] }
tracing-subscriber = { version = "0.3", features = ["json", "env-filter", "fmt", "std"] }
wildland-corex     = { version = "0.7.0", path = "../wildland-corex", registry = "wl-dev" }
>>>>>>> d3ce6b59

[package.metadata.workspaces]
independent = true

[build-dependencies]
<<<<<<< HEAD
ffi-macro-build = { version = "0.5.4", registry = "wl-dev", optional = true }
=======
ffi-macro-build = { version = "0.5.6", registry = "wl-dev", optional = true }
>>>>>>> d3ce6b59

[dev-dependencies]
hex-literal = { version = "0.3.4" }
mockall     = { version = "0.11" }<|MERGE_RESOLUTION|>--- conflicted
+++ resolved
@@ -21,11 +21,10 @@
 
 
 [dependencies]
-<<<<<<< HEAD
 anyhow               = { version = "1.0" }
 base64               = { version = "0.13.0" }
 env_logger           = { version = "0.9" }
-ffi-macro            = { version = "0.9.0", registry = "wl-dev", optional = true }
+ffi-macro            = { version = "0.11.0", registry = "wl-dev", optional = true }
 log                  = { version = "0.4" }
 serde                = { version = "1.0", features = ["derive"] }
 serde_json           = { version = "1.0" }
@@ -40,36 +39,14 @@
 tracing-log          = { version = "0.1", features = ["env_logger"] }
 tracing-subscriber   = { version = "0.3", features = ["json", "env-filter", "fmt", "std"] }
 uuid                 = { version = "1.1.2", features = ["serde"] }
-wildland-corex       = { version = "0.6.0", path = "../wildland-corex", registry = "wl-dev" }
+wildland-corex       = { version = "0.7.0", path = "../wildland-corex", registry = "wl-dev" }
 wildland-http-client = { version = "0.4.5", path = "../wildland-http-client", registry = "wl-dev" }
-=======
-anyhow             = { version = "1.0" }
-env_logger         = { version = "0.9" }
-ffi-macro          = { version = "0.11.0", registry = "wl-dev", optional = true }
-log                = { version = "0.4" }
-serde              = { version = "1.0", features = ["derive"] }
-serde_json         = { version = "1.0" }
-sha2               = { version = "0.10" }
-swift-bridge       = { version = "0.1", optional = true }
-thiserror          = { version = "1.0" }
-tracing            = { version = "0.1" }
-tracing-appender   = { version = "0.2" }
-tracing-attributes = { version = "0.1" }
-tracing-core       = { version = "0.1" }
-tracing-log        = { version = "0.1", features = ["env_logger"] }
-tracing-subscriber = { version = "0.3", features = ["json", "env-filter", "fmt", "std"] }
-wildland-corex     = { version = "0.7.0", path = "../wildland-corex", registry = "wl-dev" }
->>>>>>> d3ce6b59
 
 [package.metadata.workspaces]
 independent = true
 
 [build-dependencies]
-<<<<<<< HEAD
-ffi-macro-build = { version = "0.5.4", registry = "wl-dev", optional = true }
-=======
 ffi-macro-build = { version = "0.5.6", registry = "wl-dev", optional = true }
->>>>>>> d3ce6b59
 
 [dev-dependencies]
 hex-literal = { version = "0.3.4" }
