mod retrieval_error;
mod single_variant;
mod user;
pub use retrieval_error::*;
pub use single_variant::*;
pub use user::*;

use wildland_corex::{CryptoError, ForestRetrievalError};
use wildland_http_client::error::WildlandHttpClientError;

<<<<<<< HEAD
use crate::{api::config::ParseConfigError, foundation_storage::FsaError, CargoLibCreationError};
=======
use crate::api::{cargo_lib::CargoLibCreationError, config::ParseConfigError};
>>>>>>> 24078016

#[derive(Debug, Clone)]
#[repr(C)]
pub enum WildlandXDomain {
    ExternalServer,
    CargoUser,
    CargoConfig,
    Crypto,
    Lss,
    ExternalLibError,
}

pub trait ExceptionTrait {
    fn reason(&self) -> String;
    fn domain(&self) -> WildlandXDomain;
}

pub trait ErrDomain {
    fn domain(&self) -> WildlandXDomain;
}

impl ErrDomain for CryptoError {
    fn domain(&self) -> WildlandXDomain {
        WildlandXDomain::Crypto
    }
}
impl ErrDomain for UserCreationError {
    fn domain(&self) -> WildlandXDomain {
        match self {
            UserCreationError::UserAlreadyExists => WildlandXDomain::CargoUser,
            UserCreationError::MnemonicGenerationError(_)
            | UserCreationError::IdentityGenerationError(_)
            | UserCreationError::ForestIdentityCreationError(_)
            | UserCreationError::EntropyTooLow
            | UserCreationError::ForestRetrievalError(ForestRetrievalError::KeypairParseError(_)) => {
                WildlandXDomain::Crypto
            }
            UserCreationError::LssError(_)
            | UserCreationError::ForestRetrievalError(ForestRetrievalError::LssError(_)) => {
                WildlandXDomain::Lss
            }
        }
    }
}
impl ErrDomain for wildland_corex::LssError {
    fn domain(&self) -> WildlandXDomain {
        WildlandXDomain::Lss
    }
}

impl ErrDomain for ForestRetrievalError {
    fn domain(&self) -> WildlandXDomain {
        match self {
            ForestRetrievalError::LssError(_) => WildlandXDomain::Lss,
            ForestRetrievalError::KeypairParseError(_) => WildlandXDomain::Crypto,
        }
    }
}

impl ErrDomain for CargoLibCreationError {
    fn domain(&self) -> WildlandXDomain {
        WildlandXDomain::CargoConfig
    }
}

impl ErrDomain for ParseConfigError {
    fn domain(&self) -> WildlandXDomain {
        WildlandXDomain::CargoConfig
    }
}

<<<<<<< HEAD
impl ExceptionTrait for FsaError {
    fn reason(&self) -> String {
        self.to_string()
    }

    fn domain(&self) -> WildlandXDomain {
        match self {
            FsaError::StorageAlreadyExists => WildlandXDomain::CargoUser,
            FsaError::EvsError(inner) => match inner {
                WildlandHttpClientError::HttpError(_) => WildlandXDomain::ExternalServer,
                WildlandHttpClientError::CannotSerializeRequestError { .. } => {
                    WildlandXDomain::CargoUser
                }
                WildlandHttpClientError::CommonLibError(_) => WildlandXDomain::Crypto,
                WildlandHttpClientError::HttpLibError(_) => WildlandXDomain::ExternalLibError,
                WildlandHttpClientError::NoBody => WildlandXDomain::ExternalServer,
            },
            FsaError::CryptoError(_) => WildlandXDomain::Crypto,
            FsaError::InvalidCredentialsFormat(_) => WildlandXDomain::ExternalServer,
        }
=======
impl ErrDomain for String {
    fn domain(&self) -> WildlandXDomain {
        WildlandXDomain::CargoUser
>>>>>>> 24078016
    }
}<|MERGE_RESOLUTION|>--- conflicted
+++ resolved
@@ -8,11 +8,9 @@
 use wildland_corex::{CryptoError, ForestRetrievalError};
 use wildland_http_client::error::WildlandHttpClientError;
 
-<<<<<<< HEAD
-use crate::{api::config::ParseConfigError, foundation_storage::FsaError, CargoLibCreationError};
-=======
-use crate::api::{cargo_lib::CargoLibCreationError, config::ParseConfigError};
->>>>>>> 24078016
+use crate::api::{
+    cargo_lib::CargoLibCreationError, config::ParseConfigError, foundation_storage::FsaError,
+};
 
 #[derive(Debug, Clone)]
 #[repr(C)]
@@ -84,7 +82,6 @@
     }
 }
 
-<<<<<<< HEAD
 impl ExceptionTrait for FsaError {
     fn reason(&self) -> String {
         self.to_string()
@@ -105,10 +102,11 @@
             FsaError::CryptoError(_) => WildlandXDomain::Crypto,
             FsaError::InvalidCredentialsFormat(_) => WildlandXDomain::ExternalServer,
         }
-=======
+    }
+}
+
 impl ErrDomain for String {
     fn domain(&self) -> WildlandXDomain {
         WildlandXDomain::CargoUser
->>>>>>> 24078016
     }
 }