--- conflicted
+++ resolved
@@ -250,196 +250,6 @@
     }
 }
 
-<<<<<<< HEAD
-// TODO WILX-312 write tests of Foundation Storage API using some mocked http server
-
-// TODO WILX-302 creating, retrieving and deleting container tests are commented because
-// CatLib uses for now a single file for all tests which can be run in parallel, hence tests race
-// to the database file
-// #[cfg(test)]
-// mod tests {
-//     use std::{cell::RefCell, collections::HashMap, str::FromStr};
-
-//     use rstest::*;
-//     use uuid::Uuid;
-//     use wildland_corex::{
-//         CatLibService, DeviceMetadata, Forest, IContainer, IForest, LocalSecureStorage, LssResult,
-//         LssService, SigningKeypair, UserMetaData, WildlandIdentity,
-//     };
-
-//     use crate::api::{
-//         foundation_storage::FoundationStorageTemplate, storage_template::StorageTemplate,
-//     };
-
-//     use super::CargoUser;
-
-//     #[derive(Default)]
-//     struct LssStub {
-//         storage: RefCell<HashMap<String, Vec<u8>>>,
-//     }
-
-//     impl LocalSecureStorage for LssStub {
-//         fn insert(&self, key: String, value: Vec<u8>) -> LssResult<Option<Vec<u8>>> {
-//             Ok(self.storage.borrow_mut().insert(key, value))
-//         }
-
-//         fn get(&self, key: String) -> LssResult<Option<Vec<u8>>> {
-//             Ok(self.storage.try_borrow().unwrap().get(&key).cloned())
-//         }
-
-//         fn contains_key(&self, key: String) -> LssResult<bool> {
-//             Ok(self.storage.borrow().contains_key(&key))
-//         }
-
-//         fn keys(&self) -> LssResult<Vec<String>> {
-//             Ok(self.storage.borrow().keys().cloned().collect())
-//         }
-
-//         fn keys_starting_with(&self, prefix: String) -> LssResult<Vec<String>> {
-//             Ok(self
-//                 .storage
-//                 .borrow()
-//                 .keys()
-//                 .filter(|key| key.starts_with(&prefix))
-//                 .cloned()
-//                 .collect())
-//         }
-
-//         fn remove(&self, key: String) -> LssResult<Option<Vec<u8>>> {
-//             Ok(self.storage.borrow_mut().remove(&key))
-//         }
-
-//         fn len(&self) -> LssResult<usize> {
-//             Ok(self.storage.borrow().len())
-//         }
-
-//         fn is_empty(&self) -> LssResult<bool> {
-//             Ok(self.storage.borrow().is_empty())
-//         }
-//     }
-
-//     #[fixture]
-//     fn setup() -> (CargoUser, CatLibService, Forest) {
-//         let lss = LssStub::default(); // LSS must live through the whole test
-//         let lss_ref: &'static LssStub = unsafe { std::mem::transmute(&lss) };
-//         let lss_service = LssService::new(lss_ref);
-
-//         let catlib_service = CatLibService::new();
-
-//         let this_dev_name = "My device".to_string();
-
-//         let forest_keypair = SigningKeypair::try_from_bytes_slices([1; 32], [2; 32]).unwrap();
-//         let forest_identity = WildlandIdentity::Forest(5, SigningKeypair::from(&forest_keypair));
-//         let device_keypair = SigningKeypair::try_from_bytes_slices([3; 32], [4; 32]).unwrap();
-//         let device_identity =
-//             WildlandIdentity::Device(this_dev_name.clone(), SigningKeypair::from(&device_keypair));
-//         let forest = catlib_service
-//             .add_forest(
-//                 &forest_identity,
-//                 &device_identity,
-//                 UserMetaData {
-//                     devices: vec![DeviceMetadata {
-//                         name: this_dev_name.clone(),
-//                         pubkey: device_keypair.public(),
-//                     }],
-//                 },
-//             )
-//             .unwrap();
-
-//         let cargo_user = CargoUser::new(
-//             this_dev_name.clone(),
-//             vec![this_dev_name],
-//             forest.clone(),
-//             catlib_service.clone(),
-//             lss_service,
-//         );
-
-//         (cargo_user, catlib_service, forest)
-//     }
-
-//     #[rstest]
-//     fn test_creating_container(setup: (CargoUser, CatLibService, Forest)) {
-//         // given setup
-//         let (cargo_user, catlib_service, forest) = setup;
-
-//         // when container is created
-//         let container_uuid_str = "00000000-0000-0000-0000-000000000001";
-//         let storage_template =
-//             StorageTemplate::FoundationStorageTemplate(FoundationStorageTemplate {
-//                 uuid: Uuid::from_str(&container_uuid_str).unwrap(),
-//                 credential_id: "cred_id".to_owned(),
-//                 credential_secret: "cred_secret".to_owned(),
-//                 sc_url: "some url".to_owned(),
-//             });
-//         let container_name = "new container".to_string();
-//         cargo_user
-//             .create_container(container_name.clone(), &storage_template)
-//             .unwrap();
-
-//         // then it is stored in catlib
-//         let retrieved_forest = catlib_service.get_forest(forest.uuid()).unwrap();
-//         let containers = retrieved_forest.containers().unwrap();
-//         assert_eq!(containers.len(), 1);
-//         assert_eq!(containers[0].name(), container_name);
-//         assert_eq!(containers[0].forest().unwrap().uuid(), forest.uuid());
-//     }
-
-//     #[rstest]
-//     fn test_getting_created_container(setup: (CargoUser, CatLibService, Forest)) {
-//         // given setup
-//         let (cargo_user, _catlib_service, _forest) = setup;
-
-//         // when container is created
-//         let container_uuid_str = "00000000-0000-0000-0000-000000000001";
-//         let storage_template =
-//             StorageTemplate::FoundationStorageTemplate(FoundationStorageTemplate {
-//                 uuid: Uuid::from_str(&container_uuid_str).unwrap(),
-//                 credential_id: "cred_id".to_owned(),
-//                 credential_secret: "cred_secret".to_owned(),
-//                 sc_url: "some url".to_owned(),
-//             });
-//         let container_name = "new container".to_string();
-//         cargo_user
-//             .create_container(container_name.clone(), &storage_template)
-//             .unwrap();
-
-//         // then it can be retrieved via CargoUser api
-//         let containers = cargo_user.get_containers().unwrap();
-//         assert_eq!(containers.len(), 1);
-//         assert_eq!(containers[0].lock().unwrap().get_name(), container_name);
-//     }
-
-//     #[rstest]
-//     fn test_delete_created_container(setup: (CargoUser, CatLibService, Forest)) {
-//         // given setup
-//         let (cargo_user, _catlib_service, _forest) = setup;
-
-//         // when a container is created
-//         let container_uuid_str = "00000000-0000-0000-0000-000000000001";
-//         let storage_template =
-//             StorageTemplate::FoundationStorageTemplate(FoundationStorageTemplate {
-//                 uuid: Uuid::from_str(&container_uuid_str).unwrap(),
-//                 credential_id: "cred_id".to_owned(),
-//                 credential_secret: "cred_secret".to_owned(),
-//                 sc_url: "some url".to_owned(),
-//             });
-//         let container_name = "new container".to_string();
-//         let container = cargo_user
-//             .create_container(container_name.clone(), &storage_template)
-//             .unwrap();
-
-//         // and the container is deleted
-//         cargo_user.delete_container(&container).unwrap();
-
-//         // then it cannot be retrieved via CargoUser api
-//         let containers = cargo_user.get_containers().unwrap();
-//         assert_eq!(containers.len(), 0);
-
-//         // and the container handle received during creation is marked as deleted
-//         assert!(container.lock().unwrap().is_deleted());
-//     }
-// }
-=======
 #[cfg(test)]
 mod tests {
     use std::str::FromStr;
@@ -448,10 +258,11 @@
     use uuid::Uuid;
     use wildland_corex::catlib_service::entities::Forest;
     use wildland_corex::{
-        CatLibService, DeviceMetadata, LocalSecureStorage, LssService, SigningKeypair,
-        UserMetaData, WildlandIdentity,
+        CatLibService, DeviceMetadata, ForestMetaData, LocalSecureStorage, LssService,
+        SigningKeypair, WildlandIdentity,
     };
 
+    use crate::api::config::FoundationStorageApiConfig;
     use crate::api::utils::test::{catlib_service, lss_stub};
     use crate::api::{
         foundation_storage::FoundationStorageTemplate, storage_template::StorageTemplate,
@@ -477,12 +288,10 @@
             .add_forest(
                 &forest_identity,
                 &device_identity,
-                UserMetaData {
-                    devices: vec![DeviceMetadata {
-                        name: this_dev_name.clone(),
-                        pubkey: device_keypair.public(),
-                    }],
-                },
+                ForestMetaData::new(vec![DeviceMetadata {
+                    name: this_dev_name.clone(),
+                    pubkey: device_keypair.public(),
+                }]),
             )
             .unwrap();
 
@@ -494,6 +303,10 @@
             forest,
             catlib_service.clone(),
             lss_service,
+            &FoundationStorageApiConfig {
+                evs_url: "".to_string(),
+                sc_url: "".to_string(),
+            },
         );
 
         (cargo_user, catlib_service, forest_copy)
@@ -583,5 +396,4 @@
         // and the container handle received during creation is marked as deleted
         assert!(container.lock().unwrap().is_deleted());
     }
-}
->>>>>>> 98607f43
+}