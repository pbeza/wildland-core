--- conflicted
+++ resolved
@@ -274,15 +274,9 @@
         SigningKeypair, WildlandIdentity,
     };
 
-<<<<<<< HEAD
-    use crate::{
-        api::{config::FoundationStorageApiConfig, utils::test::catlib_service},
-        templates::foundation_storage::FoundationStorageTemplate,
-=======
     use crate::api::{
         config::FoundationStorageApiConfig, foundation_storage::FoundationStorageTemplate,
         utils::test::catlib_service,
->>>>>>> 9a23c02b
     };
 
     use super::CargoUser;
