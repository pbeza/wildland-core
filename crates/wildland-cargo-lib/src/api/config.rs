use serde::Deserialize;
use thiserror::Error;

use crate::errors::{SingleErrVariantResult, SingleVariantError};

pub trait CargoCfgProvider {
    fn get_log_level(&self) -> String;
    fn get_log_file(&self) -> Option<String>;
<<<<<<< HEAD
    fn get_evs_url(&self) -> String;
=======
}

#[derive(PartialEq, Eq, Error, Debug, Clone)]
#[error("Config parse error: {0}")]
pub struct ParseConfigError(pub String);

#[derive(Debug, Deserialize, Clone)]
pub struct CargoConfig {
    log_level: String,
    log_file: Option<String>,
}

impl CargoCfgProvider for CargoConfig {
    fn get_log_level(&self) -> String {
        self.log_level.clone()
    }

    fn get_log_file(&self) -> Option<String> {
        self.log_file.clone()
    }
}

pub fn collect_config(config_provider: &'static dyn CargoCfgProvider) -> CargoConfig {
    CargoConfig {
        log_level: config_provider.get_log_level(),
        log_file: config_provider.get_log_file(),
    }
}

pub fn parse_config(raw_content: Vec<u8>) -> SingleErrVariantResult<CargoConfig, ParseConfigError> {
    let parsed: CargoConfig = serde_json::from_slice(&raw_content)
        .map_err(|e| SingleVariantError::Failure(ParseConfigError(e.to_string())))?;
    println!("Parsed config: {parsed:?}");
    Ok(parsed)
>>>>>>> f7df2873
}<|MERGE_RESOLUTION|>--- conflicted
+++ resolved
@@ -6,9 +6,7 @@
 pub trait CargoCfgProvider {
     fn get_log_level(&self) -> String;
     fn get_log_file(&self) -> Option<String>;
-<<<<<<< HEAD
     fn get_evs_url(&self) -> String;
-=======
 }
 
 #[derive(PartialEq, Eq, Error, Debug, Clone)]
@@ -17,24 +15,16 @@
 
 #[derive(Debug, Deserialize, Clone)]
 pub struct CargoConfig {
-    log_level: String,
-    log_file: Option<String>,
-}
-
-impl CargoCfgProvider for CargoConfig {
-    fn get_log_level(&self) -> String {
-        self.log_level.clone()
-    }
-
-    fn get_log_file(&self) -> Option<String> {
-        self.log_file.clone()
-    }
+    pub log_level: String,
+    pub log_file: Option<String>,
+    pub evs_url: String,
 }
 
 pub fn collect_config(config_provider: &'static dyn CargoCfgProvider) -> CargoConfig {
     CargoConfig {
         log_level: config_provider.get_log_level(),
         log_file: config_provider.get_log_file(),
+        evs_url: config_provider.get_evs_url(),
     }
 }
 
@@ -43,5 +33,4 @@
         .map_err(|e| SingleVariantError::Failure(ParseConfigError(e.to_string())))?;
     println!("Parsed config: {parsed:?}");
     Ok(parsed)
->>>>>>> f7df2873
 }