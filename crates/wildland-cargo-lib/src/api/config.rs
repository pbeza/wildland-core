--- conflicted
+++ resolved
@@ -51,7 +51,6 @@
 #[error("Config parse error: {0}")]
 pub struct ParseConfigError(pub String);
 
-<<<<<<< HEAD
 #[derive(Debug, Deserialize, Clone, PartialEq, Eq)]
 pub struct FoundationStorageApiConfig {
     pub evs_url: String,
@@ -60,38 +59,6 @@
 
 #[derive(Debug, Deserialize, Clone, PartialEq, Eq)]
 pub struct LoggerConfig {
-    pub log_level: String,
-    pub log_file: Option<String>,
-}
-
-#[derive(Debug, Deserialize, Clone, PartialEq, Eq)]
-pub struct CargoConfig {
-    #[serde(flatten)]
-    pub fsa_config: FoundationStorageApiConfig,
-    #[serde(flatten)]
-    pub logger_config: LoggerConfig,
-}
-
-pub fn collect_config(config_provider: &'static dyn CargoCfgProvider) -> CargoConfig {
-    CargoConfig {
-        logger_config: LoggerConfig {
-            log_level: config_provider.get_log_level(),
-            log_file: config_provider.get_log_file(),
-        },
-        fsa_config: FoundationStorageApiConfig {
-            evs_url: config_provider.get_evs_url(),
-            sc_url: config_provider.get_sc_url(),
-        },
-    }
-=======
-/// Structure representing configuration for [`super::CargoLib`] initialization.
-///
-/// It can be created outside of Rust in the following ways:
-/// - by implementing [`CargoCfgProvider`] and calling [`collect_config`] function with that type as an argument
-/// - calling [`parse_config`]
-///
-#[derive(Debug, Deserialize, Clone)]
-pub struct CargoConfig {
     #[serde(deserialize_with = "log_level_deserialize")]
     pub log_level: Level,
     pub log_file: Option<String>,
@@ -107,6 +74,20 @@
     })
 }
 
+/// Structure representing configuration for [`super::CargoLib`] initialization.
+///
+/// It can be created outside of Rust in the following ways:
+/// - by implementing [`CargoCfgProvider`] and calling [`collect_config`] function with that type as an argument
+/// - calling [`parse_config`]
+///
+#[derive(Debug, Deserialize, Clone, PartialEq, Eq)]
+pub struct CargoConfig {
+    #[serde(flatten)]
+    pub fsa_config: FoundationStorageApiConfig,
+    #[serde(flatten)]
+    pub logger_config: LoggerConfig,
+}
+
 /// Uses an implementation of [`CargoCfgProvider`] to collect a configuration storing structure ([`CargoConfig`])
 /// which then can be passed to [`super::cargo_lib::create_cargo_lib`] in order to instantiate main API object ([`super::CargoLib`])
 ///
@@ -114,11 +95,16 @@
     config_provider: &'static dyn CargoCfgProvider,
 ) -> SingleErrVariantResult<CargoConfig, ParseConfigError> {
     Ok(CargoConfig {
-        log_level: Level::from_str(config_provider.get_log_level().as_str())
-            .map_err(|e| SingleVariantError::Failure(ParseConfigError(e.to_string())))?,
-        log_file: config_provider.get_log_file(),
+        logger_config: LoggerConfig {
+            log_level: Level::from_str(config_provider.get_log_level().as_str())
+                .map_err(|e| SingleVariantError::Failure(ParseConfigError(e.to_string())))?,
+            log_file: config_provider.get_log_file(),
+        },
+        fsa_config: FoundationStorageApiConfig {
+            evs_url: config_provider.get_evs_url(),
+            sc_url: config_provider.get_sc_url(),
+        },
     })
->>>>>>> 24078016
 }
 
 /// Parses bytes representing JSON formatted configuration of [`super::CargoLib`]
