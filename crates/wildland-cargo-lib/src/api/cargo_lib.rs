--- conflicted
+++ resolved
@@ -64,15 +64,11 @@
     ) -> Self {
         let lss_service = LssService::new(lss);
         Self {
-<<<<<<< HEAD
-            user_api: UserApi::new(UserService::new(lss_service, fsa_config)),
-=======
             user_api: UserApi::new(UserService::new(
-                lss_service.clone(),
+                lss_service,
                 CatLibService::new(Rc::new(CatLib::default())),
+                fsa_config,
             )),
-            foundation_storage_api: FoundationStorageApi::new(fsa_config, lss_service),
->>>>>>> 98607f43
         }
     }
 
