<<<<<<< HEAD
use crate::{
    errors::{CreationError, CreationResult, RetrievalError, RetrievalResult, UserCreationError},
    user::{generate_random_mnemonic, CreateUserInput, UserService},
=======
use crate::errors::{RetrievalError, RetrievalResult, SingleErrVariantResult, SingleVariantError};
use wildland_corex::{
    generate_random_mnemonic, CreateUserInput, CryptoError, ForestRetrievalError, MnemonicPhrase,
    UserCreationError, UserService,
>>>>>>> f7df2873
};
use wildland_corex::{CryptoError, ForestRetrievalError, MnemonicPhrase};

#[derive(Debug, Clone)]
pub struct MnemonicPayload(MnemonicPhrase);

impl MnemonicPayload {
    #[tracing::instrument(level = "debug", ret, skip(self))]
    pub fn get_string(&self) -> String {
        self.0.join(" ")
    }

    #[tracing::instrument(level = "debug", ret)]
    pub fn get_vec(&self) -> Vec<String> {
        self.0.clone().into()
    }
}

impl From<MnemonicPhrase> for MnemonicPayload {
    #[tracing::instrument(level = "debug", ret)]
    fn from(mnemonic: MnemonicPhrase) -> Self {
        Self(mnemonic)
    }
}

#[derive(Clone, Debug)]
pub struct UserPayload;

impl UserPayload {
    #[tracing::instrument(level = "debug", ret, skip(self))]
    pub fn get_string(&self) -> String {
        "User Payload".to_string()
    }
}

/// User management API
#[derive(Clone)]
pub struct UserApi {
    user_service: UserService,
}

impl UserApi {
    pub fn new(user_service: UserService) -> Self {
        Self { user_service }
    }

    #[tracing::instrument(level = "debug", ret, skip(self))]
    pub fn generate_mnemonic(&self) -> SingleErrVariantResult<MnemonicPayload, CryptoError> {
        tracing::trace!("generating mnemonic");
        generate_random_mnemonic()
            .map_err(SingleVariantError::Failure)
            .map(MnemonicPayload::from)
    }

    #[tracing::instrument(level = "debug", skip(self, entropy))]
    pub fn create_user_from_entropy(
        &self,
        entropy: Vec<u8>,
        device_name: String,
    ) -> SingleErrVariantResult<(), UserCreationError> {
        tracing::debug!("creating new user");
        self.user_service
            .create_user(CreateUserInput::Entropy(entropy), device_name)
            .map_err(SingleVariantError::Failure)
    }

    #[tracing::instrument(level = "debug", skip(self))]
    pub fn create_user_from_mnemonic(
        &self,
        mnemonic: &MnemonicPayload,
        device_name: String,
    ) -> SingleErrVariantResult<(), UserCreationError> {
        tracing::debug!("creating new user");
        self.user_service
            .create_user(
                CreateUserInput::Mnemonic(Box::new(mnemonic.0.clone())),
                device_name,
            )
            .map_err(SingleVariantError::Failure)
    }

    #[tracing::instrument(level = "debug", ret, skip(self))]
    pub fn get_user(&self) -> RetrievalResult<UserPayload, ForestRetrievalError> {
        self.user_service
            .user_exists()
            .map_err(RetrievalError::Unexpected)
            .and_then(|exist| {
                if exist {
                    Ok(UserPayload)
                } else {
                    Err(RetrievalError::NotFound("User not found.".to_string()))
                }
            })
    }
}<|MERGE_RESOLUTION|>--- conflicted
+++ resolved
@@ -1,13 +1,9 @@
-<<<<<<< HEAD
 use crate::{
-    errors::{CreationError, CreationResult, RetrievalError, RetrievalResult, UserCreationError},
+    errors::{
+        RetrievalError, RetrievalResult, SingleErrVariantResult, SingleVariantError,
+        UserCreationError,
+    },
     user::{generate_random_mnemonic, CreateUserInput, UserService},
-=======
-use crate::errors::{RetrievalError, RetrievalResult, SingleErrVariantResult, SingleVariantError};
-use wildland_corex::{
-    generate_random_mnemonic, CreateUserInput, CryptoError, ForestRetrievalError, MnemonicPhrase,
-    UserCreationError, UserService,
->>>>>>> f7df2873
 };
 use wildland_corex::{CryptoError, ForestRetrievalError, MnemonicPhrase};
 
