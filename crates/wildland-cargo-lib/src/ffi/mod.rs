//
// Wildland Project
//
// Copyright © 2022 Golem Foundation
//
// This program is free software: you can redistribute it and/or modify
// it under the terms of the GNU General Public License version 3 as published by
// the Free Software Foundation.
//
// This program is distributed in the hope that it will be useful,
// but WITHOUT ANY WARRANTY; without even the implied warranty of
// MERCHANTABILITY or FITNESS FOR A PARTICULAR PURPOSE.  See the
// GNU General Public License for more details.
//
// You should have received a copy of the GNU General Public License
// along with this program.  If not, see <https://www.gnu.org/licenses/>.

use std::sync::{Arc, Mutex};

use rusty_bind::binding_wrapper;
pub use wildland_corex::catlib_service::error::CatlibError;
pub use wildland_corex::dfs::interface::*;
use wildland_corex::entities::Identity;
use wildland_corex::{BridgeManifest, Signers, StorageManifest};
pub use wildland_corex::{
    Container,
    ContainerManagerError,
    CoreXError,
    CryptoError,
    ForestRetrievalError,
    LocalSecureStorage,
    LssError,
    StorageTemplate,
};

use crate::api::cargo_lib::*;
use crate::api::cargo_user::*;
use crate::api::config::*;
use crate::api::foundation_storage::*;
use crate::api::user::*;
use crate::errors::storage::*;
use crate::errors::user::*;
use crate::errors::ExceptionTrait;

type VoidType = ();

#[cfg_attr(
    feature = "bindings",
    binding_wrapper(source = "../../_generated_ffi_code/interface.rs")
)]
mod ffi_binding {
    extern "ExceptionTrait" {
        fn reason(&self) -> String;
    }
    enum UserCreationError {
        Generic(_),
        UserAlreadyExists,
        MnemonicGenerationError(_),
        IdentityGenerationError(_),
        UserRetrievalError(_),
        ForestIdentityCreationError(_),
        LssError(_),
        EntropyTooLow,
        CatlibError(_),
    }
    enum UserRetrievalError {
        ForestRetrievalError(_),
        ForestNotFound(_),
        LssError(_),
        CatlibError(_),
        DeviceMetadataNotFound,
        UserNotFound,
        Generic(_),
    }
    enum FsaError {
        EvsError(_),
        CryptoError(_),
        InvalidCredentialsFormat(_),
        LssError(_),
        CatlibError(_),
        StorageTemplateError(_),
        Generic(_),
    }
    enum LssError {
        Error(_),
    }
    enum ParseConfigError {
        Error(_),
    }
    enum CargoLibCreationError {
        Error(_),
    }
    enum CreateMnemonicError {
        InvalidMnemonicWords,
    }
    enum CatlibError {
        NoRecordsFound(_),
        MalformedDatabaseEntry(_),
        RecordAlreadyExists(_),
        Generic(_),
    }
    enum ContainerManagerError {
        AlreadyMounted,
        MountingError(_),
        ContainerNotMounted,
    }
    enum FoundationCloudMode {
        Dev,
    }
    enum GetStorageTemplateError {
        CatlibError(_),
        DeserializationError(_),
    }
    enum DfsFrontendError {
        NotAFile,
<<<<<<< HEAD
        NotADirectory,
=======
>>>>>>> 5606ef85
        NoSuchPath,
        PathResolutionError(_),
        Generic(_),
        FileAlreadyClosed,
<<<<<<< HEAD
        PathAlreadyExists,
        ParentDoesNotExist,
        StorageNotResponsive,
        ReadOnlyPath,
        DirNotEmpty,
=======
>>>>>>> 5606ef85
    }

    enum NodeType {
        File,
        Dir,
        Symlink,
        Other,
    }

    extern "Traits" {

        // # traits required for logging configuration
        //
        fn get_use_logger(self: &dyn CargoCfgProvider) -> bool;
        fn get_log_level(self: &dyn CargoCfgProvider) -> String;
        fn get_log_use_ansi(self: &dyn CargoCfgProvider) -> bool;
        fn get_log_file_enabled(self: &dyn CargoCfgProvider) -> bool;
        fn get_log_file_path(self: &dyn CargoCfgProvider) -> Option<String>;
        fn get_log_file_rotate_directory(self: &dyn CargoCfgProvider) -> Option<String>;

        #[cfg(any(target_os = "macos", target_os = "ios"))]
        fn get_oslog_category(self: &dyn CargoCfgProvider) -> Option<String>;
        #[cfg(any(target_os = "macos", target_os = "ios"))]
        fn get_oslog_subsystem(self: &dyn CargoCfgProvider) -> Option<String>;

        fn get_foundation_cloud_env_mode(self: &dyn CargoCfgProvider) -> FoundationCloudMode;

        // # traits required for lss:
        //
        fn insert(
            self: &dyn LocalSecureStorage,
            key: String,
            value: String,
        ) -> Result<Option<String>, LssError>;
        fn get(self: &dyn LocalSecureStorage, key: String) -> Result<Option<String>, LssError>;
        fn contains_key(self: &dyn LocalSecureStorage, key: String) -> Result<bool, LssError>;
        fn keys(self: &dyn LocalSecureStorage) -> Result<Vec<String>, LssError>;
        fn keys_starting_with(
            self: &dyn LocalSecureStorage,
            prefix: String,
        ) -> Result<Vec<String>, LssError>;
        fn remove(self: &dyn LocalSecureStorage, key: String) -> Result<Option<String>, LssError>;
        fn len(self: &dyn LocalSecureStorage) -> Result<usize, LssError>;
        fn is_empty(self: &dyn LocalSecureStorage) -> Result<bool, LssError>;
    }

    extern "Rust" {
        type VoidType;

        fn parse_config(raw_content: Vec<u8>) -> Result<CargoConfig, ParseConfigError>;
        fn collect_config(
            config_provider: &'static dyn CargoCfgProvider,
        ) -> Result<CargoConfig, ParseConfigError>;
        fn override_evs_url(self: &CargoConfig, new_evs_url: String);
        fn override_sc_url(self: &CargoConfig, new_sc_url: String);

        //
        // CargoLib
        //
        fn create_cargo_lib(
            lss: &'static dyn LocalSecureStorage,
            config: CargoConfig,
        ) -> Result<Arc<Mutex<CargoLib>>, CargoLibCreationError>;
        fn user_api(self: &Arc<Mutex<CargoLib>>) -> UserApi;
        fn dfs_api(self: &Arc<Mutex<CargoLib>>) -> Arc<Mutex<dyn DfsFrontend>>;

        //
        // UserApi
        //

        // Mnemonic
        fn generate_mnemonic(self: &UserApi) -> Result<MnemonicPayload, CreateMnemonicError>;
        fn create_mnemonic_from_vec(
            self: &UserApi,
            words: Vec<String>,
        ) -> Result<MnemonicPayload, CreateMnemonicError>;
        fn create_mnemonic_from_string(
            self: &UserApi,
            mnemonic_str: String,
        ) -> Result<MnemonicPayload, CreateMnemonicError>;

        // User
        fn create_user_from_entropy(
            self: &UserApi,
            entropy: Vec<u8>,
            device_name: String,
        ) -> Result<CargoUser, UserCreationError>;
        fn create_user_from_mnemonic(
            self: &UserApi,
            mnemonic: &MnemonicPayload,
            device_name: String,
        ) -> Result<CargoUser, UserCreationError>;
        fn get_user(self: &UserApi) -> Result<CargoUser, UserRetrievalError>;

        //
        // MnemonicPayload
        //
        fn stringify(self: &MnemonicPayload) -> String;
        fn get_vec(self: &MnemonicPayload) -> Vec<String>;

        type Identity;
        type Signers;

        //
        // CargoUser
        //
        fn stringify(self: &CargoUser) -> String;
        fn get_containers(self: &CargoUser) -> Result<Vec<Container>, CatlibError>;
        fn create_container(
            self: &CargoUser,
            name: String,
            storage_templates: &StorageTemplate,
            path: String,
        ) -> Result<Container, CatlibError>;
        fn get_storage_templates(
            self: &CargoUser,
        ) -> Result<Vec<StorageTemplate>, GetStorageTemplateError>;
        fn mount(
            self: &CargoUser,
            container: &Container,
        ) -> Result<VoidType, ContainerManagerError>;
        fn unmount(
            self: &CargoUser,
            container: &Container,
        ) -> Result<VoidType, ContainerManagerError>;

        // Foundation Storage
        type FreeTierProcessHandle;
        fn request_free_tier_storage(
            self: &CargoUser,
            email: String,
        ) -> Result<FreeTierProcessHandle, FsaError>;
        fn verify_email(
            self: &CargoUser,
            process_handle: &FreeTierProcessHandle,
            verification_token: String,
        ) -> Result<StorageTemplate, FsaError>;
        fn is_free_storage_granted(self: &CargoUser) -> Result<bool, CatlibError>;

        //
        // Container
        //
        fn get_storages(
            self: &Container,
        ) -> Result<Vec<Arc<Mutex<dyn StorageManifest>>>, CatlibError>;
        fn add_storage(
            self: &Container,
            templates: &StorageTemplate,
        ) -> Result<Arc<Mutex<dyn StorageManifest>>, CatlibError>;
        fn add_path(self: &Container, path: String) -> Result<bool, CatlibError>;
        fn delete_path(self: &Container, path: String) -> Result<bool, CatlibError>;
        fn get_paths(self: &Container) -> Result<Vec<String>, CatlibError>;
        fn set_name(self: &Container, new_name: String) -> Result<VoidType, CatlibError>;
        fn remove(self: &Container) -> Result<VoidType, CatlibError>;
        fn name(self: &Container) -> Result<String, CatlibError>;
        fn stringify(self: &Container) -> String;

        //
        // StorageManifest
        //
        fn update(
            self: &Arc<Mutex<dyn StorageManifest>>,
            data: Vec<u8>,
        ) -> Result<VoidType, CatlibError>;
        fn remove(self: &Arc<Mutex<dyn StorageManifest>>) -> Result<bool, CatlibError>;
        fn data(self: &Arc<Mutex<dyn StorageManifest>>) -> Result<Vec<u8>, CatlibError>;

        //
        // BridgeManifets
        //
        fn update(
            self: &Arc<Mutex<dyn BridgeManifest>>,
            link: Vec<u8>,
        ) -> Result<VoidType, CatlibError>;
        fn remove(self: &Arc<Mutex<dyn BridgeManifest>>) -> Result<bool, CatlibError>;
        fn path(self: &Arc<Mutex<dyn BridgeManifest>>) -> Result<String, CatlibError>;

        //
        // StorageTemplate
        //
        fn stringify(self: &StorageTemplate) -> String;

        //
        // DFS Frontend
        //
        fn readdir(
            self: &Arc<Mutex<dyn DfsFrontend>>,
            path: String,
        ) -> Result<Vec<String>, DfsFrontendError>;
        fn getattr(
            self: &Arc<Mutex<dyn DfsFrontend>>,
            path: String,
        ) -> Result<Stat, DfsFrontendError>;
        fn open(
            self: &Arc<Mutex<dyn DfsFrontend>>,
            path: String,
        ) -> Result<FileHandle, DfsFrontendError>;
        fn close(
            self: &Arc<Mutex<dyn DfsFrontend>>,
            file_handle: &FileHandle,
        ) -> Result<VoidType, DfsFrontendError>;
<<<<<<< HEAD
        fn create_dir(
            self: &Arc<Mutex<dyn DfsFrontend>>,
            requested_path: String,
        ) -> Result<VoidType, DfsFrontendError>;
        fn remove_dir(
            self: &Arc<Mutex<dyn DfsFrontend>>,
            requested_path: String,
        ) -> Result<VoidType, DfsFrontendError>;
=======
        fn read(
            self: &Arc<Mutex<dyn DfsFrontend>>,
            file: &FileHandle,
            count: usize,
        ) -> Result<Vec<u8>, DfsFrontendError>;
        fn write(
            self: &Arc<Mutex<dyn DfsFrontend>>,
            file: &FileHandle,
            buf: Vec<u8>,
        ) -> Result<usize, DfsFrontendError>;
        fn seek_from_start(
            self: &Arc<Mutex<dyn DfsFrontend>>,
            file: &FileHandle,
            pos_from_start: usize,
        ) -> Result<usize, DfsFrontendError>;
        fn seek_from_current(
            self: &Arc<Mutex<dyn DfsFrontend>>,
            file: &FileHandle,
            pos_from_current: i64,
        ) -> Result<usize, DfsFrontendError>;
        fn seek_from_end(
            self: &Arc<Mutex<dyn DfsFrontend>>,
            file: &FileHandle,
            pos_from_end: i64,
        ) -> Result<usize, DfsFrontendError>;
>>>>>>> 5606ef85

        //
        // FileHandle
        //
        type FileHandle;

        //
        // Stat
        //
        fn node_type(self: &Stat) -> NodeType;
        fn size(self: &Stat) -> u64;
        fn access_time(self: &Stat) -> Option<UnixTimestamp>;
        fn modification_time(self: &Stat) -> Option<UnixTimestamp>;
        fn change_time(self: &Stat) -> Option<UnixTimestamp>;

        //
        // UnixTimestamp
        //
        fn sec(self: &UnixTimestamp) -> u64;
        fn nano_sec(self: &UnixTimestamp) -> u32;
    }
}<|MERGE_RESOLUTION|>--- conflicted
+++ resolved
@@ -113,22 +113,16 @@
     }
     enum DfsFrontendError {
         NotAFile,
-<<<<<<< HEAD
         NotADirectory,
-=======
->>>>>>> 5606ef85
         NoSuchPath,
         PathResolutionError(_),
         Generic(_),
         FileAlreadyClosed,
-<<<<<<< HEAD
         PathAlreadyExists,
         ParentDoesNotExist,
         StorageNotResponsive,
         ReadOnlyPath,
         DirNotEmpty,
-=======
->>>>>>> 5606ef85
     }
 
     enum NodeType {
@@ -330,7 +324,6 @@
             self: &Arc<Mutex<dyn DfsFrontend>>,
             file_handle: &FileHandle,
         ) -> Result<VoidType, DfsFrontendError>;
-<<<<<<< HEAD
         fn create_dir(
             self: &Arc<Mutex<dyn DfsFrontend>>,
             requested_path: String,
@@ -339,7 +332,6 @@
             self: &Arc<Mutex<dyn DfsFrontend>>,
             requested_path: String,
         ) -> Result<VoidType, DfsFrontendError>;
-=======
         fn read(
             self: &Arc<Mutex<dyn DfsFrontend>>,
             file: &FileHandle,
@@ -365,7 +357,6 @@
             file: &FileHandle,
             pos_from_end: i64,
         ) -> Result<usize, DfsFrontendError>;
->>>>>>> 5606ef85
 
         //
         // FileHandle
