--- conflicted
+++ resolved
@@ -214,13 +214,9 @@
         fn new_some_string(s: String) -> OptionalString;
         fn new_none_string() -> OptionalString;
 
-<<<<<<< HEAD
-=======
         //
         // CargoConfig
         //
-        type CargoConfig;
->>>>>>> 586e4c23
         fn parse_config(raw_content: Vec<u8>) -> Result<CargoConfig, ConfigParseExc>;
         fn collect_config(
             config_provider: &'static dyn CargoCfgProvider,
