--- conflicted
+++ resolved
@@ -15,23 +15,17 @@
         fn user_api(self: &CargoLib) -> &UserApi;
 
         type UserApi;
-<<<<<<< HEAD
-        fn generate_mnemonic(self: &UserApi) -> Result<MnemonicPayload>;
+        fn generate_mnemonic(self: &UserApi) -> Result<MnemonicPayload, ErrorType>;
         fn create_user_from_entropy(
             self: &UserApi,
             entropy: Vec<u8>,
             device_name: String,
-        ) -> Result<VoidType>;
+        ) -> Result<VoidType, ErrorType>;
         fn create_user_from_mnemonic(
             self: &UserApi,
             mnemonic: &MnemonicPayload,
             device_name: String,
-        ) -> Result<VoidType>;
-=======
-        fn generate_mnemonic(self: &UserApi) -> Result<MnemonicPayload, ErrorType>;
-        fn create_user_from_entropy(self: &UserApi, entropy: Vec<u8>) -> VoidType;
-        fn create_user_from_mnemonic(self: &UserApi, mnemonic: MnemonicPayload) -> VoidType;
->>>>>>> 12bfc972
+        ) -> Result<VoidType, ErrorType>;
         fn get_user(self: &UserApi) -> VoidType;
 
         type MnemonicPayload;
