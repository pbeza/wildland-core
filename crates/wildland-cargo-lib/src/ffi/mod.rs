//
// Wildland Project
//
// Copyright © 2022 Golem Foundation
//
// This program is free software: you can redistribute it and/or modify
// it under the terms of the GNU General Public License version 3 as published by
// the Free Software Foundation.
//
// This program is distributed in the hope that it will be useful,
// but WITHOUT ANY WARRANTY; without even the implied warranty of
// MERCHANTABILITY or FITNESS FOR A PARTICULAR PURPOSE.  See the
// GNU General Public License for more details.
//
// You should have received a copy of the GNU General Public License
// along with this program.  If not, see <https://www.gnu.org/licenses/>.

use crate::{
    api::{
        cargo_lib::*, cargo_user::*, config::*, container::*, foundation_storage::*, storage::*,
        storage_template::*, user::*,
    },
    errors::{
        container::*, retrieval_error::*, single_variant::*, storage::*, user::*, ExceptionTrait,
    },
};
use rusty_bind::binding_wrapper;
use std::sync::{Arc, Mutex};
pub use wildland_corex::{
    CatlibError, CoreXError, CryptoError, ForestRetrievalError, LocalSecureStorage, LssError,
    LssResult,
};

type VoidType = ();

pub type UserRetrievalExc = RetrievalError<UserRetrievalError>;
pub type MnemonicCreationExc = SingleVariantError<CryptoError>;
pub type StringExc = SingleVariantError<String>; // Used for simple errors originating inside CargoLib (not in dependant modules)
pub type UserCreationExc = SingleVariantError<UserCreationError>;
pub type CargoLibCreationExc = SingleVariantError<CargoLibCreationError>;
pub type ConfigParseExc = SingleVariantError<ParseConfigError>;
pub type FsaExc = FsaError;
pub type CatlibExc = CatlibError;
pub type ContainerMountExc = SingleVariantError<ContainerMountError>;
pub type ContainerUnmountExc = SingleVariantError<ContainerUnmountError>;
pub type AddStorageExc = SingleVariantError<AddStorageError>;
pub type DeleteStorageExc = SingleVariantError<DeleteStorageError>;
pub type GetStoragesExc = SingleVariantError<GetStoragesError>;
pub type ForestMountExc = SingleVariantError<ForestMountError>;
pub type GetStorageTemplateExc = GetStorageTemplateError;

pub type LssOptionalBytesResult = LssResult<Option<Vec<u8>>>;
/// constructor of `LssResult<Option<Vec<u8>>>` (aka [`LssOptionalBytesResult`]) with Ok variant
pub fn new_ok_lss_optional_bytes(ok_val: OptionalBytes) -> LssOptionalBytesResult {
    Ok(ok_val)
}
/// constructor of `LssResult<Option<Vec<u8>>>` (aka [`LssOptionalBytesResult`]) with Err variant
pub fn new_err_lss_optional_bytes(err_val: String) -> LssOptionalBytesResult {
    Err(LssError(err_val))
}

pub type LssBoolResult = LssResult<bool>;
/// constructor of `LssResult<bool>` (aka [`LssBoolResult`]) with Ok variant
pub fn new_ok_lss_bool(ok_val: bool) -> LssBoolResult {
    Ok(ok_val)
}
/// constructor of `LssResult<bool>` (aka [`LssBoolResult`]) with Err variant
pub fn new_err_lss_bool(err_val: String) -> LssBoolResult {
    Err(LssError(err_val))
}

pub type OptionalBytes = Option<Vec<u8>>;
/// constructor of `Option<Vec<u8>>` (aka [`OptionalBytes`]) with Some value
pub fn new_some_bytes(bytes: Vec<u8>) -> OptionalBytes {
    Some(bytes)
}
/// constructor of `Option<Vec<u8>>` (aka [`OptionalBytes`]) with None value
pub fn new_none_bytes() -> OptionalBytes {
    None
}

pub type OptionalString = Option<String>;
/// constructor of `Option<String>` (aka [`OptionalString`]) with Some value
fn new_some_string(s: String) -> OptionalString {
    Some(s)
}
/// constructor of `Option<String>` (aka [`OptionalString`]) with None value
fn new_none_string() -> OptionalString {
    None
}

pub type LssVecOfStringsResult = LssResult<Vec<String>>;
/// constructor of `LssResult<Vec<String>>` (aka [`LssVecOfStringsResult`]) with Ok variant
fn new_ok_lss_vec_of_strings(ok_val: Vec<String>) -> LssVecOfStringsResult {
    Ok(ok_val)
}
/// constructor of `LssResult<Vec<String>>` (aka [`LssVecOfStringsResult`]) with Err variant
fn new_err_lss_vec_of_strings(err_val: String) -> LssVecOfStringsResult {
    Err(LssError(err_val))
}

pub type LssUsizeResult = LssResult<usize>;
/// constructor of `LssResult<usize>` (aka [`LssUsizeResult`]) with Ok variant
fn new_ok_lss_usize(ok_val: usize) -> LssUsizeResult {
    Ok(ok_val)
}
/// constructor of `LssResult<usize>` (aka [`LssUsizeResult`]) with Err variant
pub fn new_err_lss_usize(err_val: String) -> LssUsizeResult {
    Err(LssError(err_val))
}

#[binding_wrapper]
mod ffi_binding {
    extern "ExceptionTrait" {
        fn reason(&self) -> String;
    }
    enum UserRetrievalExc {
        NotFound(_),
        Unexpected(_),
    }
    enum MnemonicCreationExc {
        Failure(_),
    }
    enum UserCreationExc {
        Failure(_),
    }
    enum CargoLibCreationExc {
        Failure(_),
    }
    enum ConfigParseExc {
        Failure(_),
    }
    enum FsaExc {
        StorageAlreadyExists,
        EvsError(_),
        CryptoError(_),
        InvalidCredentialsFormat(_),
    }
    enum StringExc {
        Failure(_),
    }
    enum ForestMountExc {
        Failure(_),
    }
    enum CatlibExc {
        NoRecordsFound(_),
        MalformedDatabaseEntry(_),
        RecordAlreadyExists(_),
        Generic(_),
    }
    enum ContainerMountExc {
        Failure(_),
    }
    enum ContainerUnmountExc {
        Failure(_),
    }
    enum GetStoragesExc {
        Failure(_),
    }
    enum DeleteStorageExc {
        Failure(_),
    }
    enum AddStorageExc {
        Failure(_),
    }
<<<<<<< HEAD
    enum FoundationCloudMode {
        Dev,
=======
    enum GetStorageTemplateExc {
        LssError(_),
        DeserializationError(_),
>>>>>>> ed6d2fa7
    }

    extern "Traits" {

        // # traits required for logging configuration
        //
        fn get_use_logger(self: &dyn CargoCfgProvider) -> bool;
        fn get_log_level(self: &dyn CargoCfgProvider) -> String;
        fn get_log_use_ansi(self: &dyn CargoCfgProvider) -> bool;
        fn get_log_file_enabled(self: &dyn CargoCfgProvider) -> bool;
        fn get_log_file_path(self: &dyn CargoCfgProvider) -> OptionalString;
        fn get_log_file_rotate_directory(self: &dyn CargoCfgProvider) -> OptionalString;
        fn get_oslog_category(self: &dyn CargoCfgProvider) -> OptionalString;
        fn get_oslog_subsystem(self: &dyn CargoCfgProvider) -> OptionalString;

        fn get_foundation_cloud_env_mode(self: &dyn CargoCfgProvider) -> FoundationCloudMode;

        // # traits required for lss:
        //
        fn insert(
            self: &dyn LocalSecureStorage,
            key: String,
            value: Vec<u8>,
        ) -> LssOptionalBytesResult;
        fn get(self: &dyn LocalSecureStorage, key: String) -> LssOptionalBytesResult;
        fn contains_key(self: &dyn LocalSecureStorage, key: String) -> LssBoolResult;
        fn keys(self: &dyn LocalSecureStorage) -> LssVecOfStringsResult;
        fn keys_starting_with(
            self: &dyn LocalSecureStorage,
            prefix: String,
        ) -> LssVecOfStringsResult;
        fn remove(self: &dyn LocalSecureStorage, key: String) -> LssOptionalBytesResult;
        fn len(self: &dyn LocalSecureStorage) -> LssUsizeResult;
        fn is_empty(self: &dyn LocalSecureStorage) -> LssBoolResult;
    }

    extern "Rust" {
        type VoidType;

        type LssOptionalBytesResult;
        fn new_ok_lss_optional_bytes(ok_val: OptionalBytes) -> LssOptionalBytesResult;
        fn new_err_lss_optional_bytes(err_val: String) -> LssOptionalBytesResult;
        type LssBoolResult;
        fn new_ok_lss_bool(ok_val: bool) -> LssBoolResult;
        fn new_err_lss_bool(err_val: String) -> LssBoolResult;
        type LssVecOfStringsResult;
        fn new_ok_lss_vec_of_strings(ok_val: Vec<String>) -> LssVecOfStringsResult;
        fn new_err_lss_vec_of_strings(err_val: String) -> LssVecOfStringsResult;
        type LssUsizeResult;
        fn new_ok_lss_usize(ok_val: usize) -> LssUsizeResult;
        fn new_err_lss_usize(err_val: String) -> LssUsizeResult;

        type OptionalBytes;
        fn new_some_bytes(bytes: Vec<u8>) -> OptionalBytes;
        fn new_none_bytes() -> OptionalBytes;
        type OptionalString;
        fn new_some_string(s: String) -> OptionalString;
        fn new_none_string() -> OptionalString;

        //
        // CargoConfig
        //
        fn parse_config(raw_content: Vec<u8>) -> Result<CargoConfig, ConfigParseExc>;
        fn collect_config(
            config_provider: &'static dyn CargoCfgProvider,
        ) -> Result<CargoConfig, ConfigParseExc>;
        fn override_evs_url(self: &CargoConfig, new_evs_url: String);
        fn override_sc_url(self: &CargoConfig, new_sc_url: String);

        //
        // CargoLib
        //
        fn create_cargo_lib(
            lss: &'static dyn LocalSecureStorage,
            config: CargoConfig,
        ) -> Result<Arc<Mutex<CargoLib>>, CargoLibCreationExc>;
        fn user_api(self: &Arc<Mutex<CargoLib>>) -> UserApi;
        fn foundation_storage_api(self: &Arc<Mutex<CargoLib>>) -> FoundationStorageApi;

        //
        // FoundationStorageApi
        //
        fn request_free_tier_storage(
            self: &FoundationStorageApi,
            email: String,
        ) -> Result<FreeTierProcessHandle, FsaExc>;
        fn verify_email(
            self: &FoundationStorageApi,
            process_handle: &FreeTierProcessHandle,
            verification_token: String,
        ) -> Result<StorageTemplate, FsaExc>;
        type FreeTierProcessHandle;

        //
        // UserApi
        //
        fn generate_mnemonic(self: &UserApi) -> Result<MnemonicPayload, MnemonicCreationExc>;
        fn check_phrase_mnemonic(phrase: String) -> Result<VoidType, MnemonicCreationExc>;
        fn check_entropy_mnemonic(bytes: Vec<u8>) -> Result<VoidType, MnemonicCreationExc>;
        fn create_mnemonic_from_vec(
            self: &UserApi,
            words: Vec<String>,
        ) -> Result<MnemonicPayload, StringExc>;
        fn create_user_from_entropy(
            self: &UserApi,
            entropy: Vec<u8>,
            device_name: String,
        ) -> Result<CargoUser, UserCreationExc>;
        fn create_user_from_mnemonic(
            self: &UserApi,
            mnemonic: &MnemonicPayload,
            device_name: String,
        ) -> Result<CargoUser, UserCreationExc>;
        fn get_user(self: &UserApi) -> Result<CargoUser, UserRetrievalExc>;

        //
        // MnemonicPayload
        //
        fn stringify(self: &MnemonicPayload) -> String;
        fn get_vec(self: &MnemonicPayload) -> Vec<String>;

        //
        // CargoUser
        //
        fn stringify(self: &CargoUser) -> String;
        fn mount_forest(self: &CargoUser) -> Result<VoidType, ForestMountExc>;
        fn get_containers(self: &CargoUser) -> Result<Vec<Arc<Mutex<Container>>>, CatlibExc>;
        fn create_container(
            self: &CargoUser,
            name: String,
            storage_templates: &StorageTemplate,
        ) -> Result<Arc<Mutex<Container>>, CatlibExc>;
        fn delete_container(
            self: &CargoUser,
            container: &Arc<Mutex<Container>>,
        ) -> Result<VoidType, CatlibExc>;
        fn get_storage_templates(
            self: &CargoUser,
        ) -> Result<Vec<StorageTemplate>, GetStorageTemplateExc>;

        //
        // Container
        //

        // mounting
        fn mount(self: &Arc<Mutex<Container>>) -> Result<VoidType, ContainerMountExc>;
        fn unmount(self: &Arc<Mutex<Container>>) -> Result<VoidType, ContainerUnmountExc>;
        fn is_mounted(self: &Arc<Mutex<Container>>) -> bool;

        // storages
        fn get_storages(self: &Arc<Mutex<Container>>) -> Result<Vec<Storage>, GetStoragesExc>;
        fn delete_storage(
            self: &Arc<Mutex<Container>>,
            storage: &Storage,
        ) -> Result<VoidType, DeleteStorageExc>;
        fn add_storage(
            self: &Arc<Mutex<Container>>,
            templates: &StorageTemplate,
        ) -> Result<VoidType, AddStorageExc>;

        // paths
        fn add_path(self: &Arc<Mutex<Container>>, path: String) -> Result<bool, CatlibExc>;
        fn delete_path(self: &Arc<Mutex<Container>>, path: String) -> Result<bool, CatlibExc>;
        fn get_paths(self: &Arc<Mutex<Container>>) -> Result<Vec<String>, CatlibExc>;

        fn set_name(self: &Arc<Mutex<Container>>, new_name: String);
        fn get_name(self: &Arc<Mutex<Container>>) -> String;
        fn stringify(self: &Arc<Mutex<Container>>) -> String;
        fn duplicate(self: &Arc<Mutex<Container>>) -> Result<Arc<Mutex<Container>>, CatlibExc>;

        //
        // Storage
        //
        fn stringify(self: &Storage) -> String;

        fn stringify(self: &StorageTemplate) -> String;
    }
}<|MERGE_RESOLUTION|>--- conflicted
+++ resolved
@@ -163,14 +163,12 @@
     enum AddStorageExc {
         Failure(_),
     }
-<<<<<<< HEAD
     enum FoundationCloudMode {
         Dev,
-=======
+    }
     enum GetStorageTemplateExc {
         LssError(_),
         DeserializationError(_),
->>>>>>> ed6d2fa7
     }
 
     extern "Traits" {
