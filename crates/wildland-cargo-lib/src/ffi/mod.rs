--- conflicted
+++ resolved
@@ -1,14 +1,10 @@
 use crate::{
-<<<<<<< HEAD
     api::{
-        config::CargoCfg,
+        config::*,
         create_cargo_lib,
         user::{MnemonicPayload, UserApi, UserPayload},
         CargoLibCreationError,
     },
-=======
-    api::{config::*, user::UserApi},
->>>>>>> f7df2873
     cargo_lib::CargoLib,
     errors::*,
 };
