use crate::{
<<<<<<< HEAD
    api::{config::*, foundation_storage::*, user::UserApi},
=======
    api::{
        config::*,
        create_cargo_lib,
        user::{MnemonicPayload, UserApi, UserPayload},
        CargoLibCreationError,
    },
>>>>>>> d3ce6b59
    cargo_lib::CargoLib,
    errors::*,
};
use ffi_macro::binding_wrapper;
use std::sync::{Arc, Mutex};
pub use wildland_corex::{
    CoreXError, CryptoError, ForestRetrievalError, LocalSecureStorage, LssError, LssResult,
};

type VoidType = ();

pub type UserRetrievalExc = RetrievalError<ForestRetrievalError>;
pub type MnemonicCreationExc = SingleVariantError<CryptoError>;
pub type UserCreationExc = SingleVariantError<UserCreationError>;
pub type CargoLibCreationExc = SingleVariantError<CargoLibCreationError>;
pub type ConfigParseExc = SingleVariantError<ParseConfigError>;
pub type FsaExc = FsaError;

type LssOptionalBytesResult = LssResult<Option<Vec<u8>>>;
fn new_ok_lss_optional_bytes(ok_val: OptionalBytes) -> LssOptionalBytesResult {
    Ok(ok_val)
}
fn new_err_lss_optional_bytes(err_val: String) -> LssOptionalBytesResult {
    Err(LssError(err_val))
}

type LssBoolResult = LssResult<bool>;
fn new_ok_lss_bool(ok_val: bool) -> LssBoolResult {
    Ok(ok_val)
}
fn new_err_lss_bool(err_val: String) -> LssBoolResult {
    Err(LssError(err_val))
}

type OptionalBytes = Option<Vec<u8>>;
fn new_some_bytes(bytes: Vec<u8>) -> OptionalBytes {
    Some(bytes)
}
fn new_none_bytes() -> OptionalBytes {
    None
}

type OptionalString = Option<String>;
fn new_some_string(s: String) -> OptionalString {
    Some(s)
}
fn new_none_string() -> OptionalString {
    None
}

type LssVecOfStringsResult = LssResult<Vec<String>>;
fn new_ok_lss_vec_of_strings(ok_val: Vec<String>) -> LssVecOfStringsResult {
    Ok(ok_val)
}
fn new_err_lss_vec_of_strings(err_val: String) -> LssVecOfStringsResult {
    Err(LssError(err_val))
}

type LssUsizeResult = LssResult<usize>;
fn new_ok_lss_usize(ok_val: usize) -> LssUsizeResult {
    Ok(ok_val)
}
fn new_err_lss_usize(err_val: String) -> LssUsizeResult {
    Err(LssError(err_val))
}

#[binding_wrapper]
mod ffi_binding {
    enum WildlandXDomain {
        ExternalServer,
        CargoUser,
        CargoConfig,
        Crypto,
        Catlib,
        CoreX,
        Dfs,
        Lss,
        ExternalLibError,
    }
    extern "ExceptionTrait" {
        fn reason(&self) -> String;
        fn domain(&self) -> WildlandXDomain;
    }
    enum UserRetrievalExc {
        NotFound(_),
        Unexpected(_),
    }
    enum MnemonicCreationExc {
        Failure(_),
    }
    enum UserCreationExc {
        Failure(_),
    }
    enum CargoLibCreationExc {
        Failure(_),
    }
    enum ConfigParseExc {
        Failure(_),
    }
    enum FsaExc {
        StorageAlreadyExists,
        EvsError(_),
        CryptoError(_),
        InvalidCredentialsFormat(_),
    }

    extern "Traits" {
        fn get_log_level(self: &dyn CargoCfgProvider) -> String;
        fn get_log_file(self: &dyn CargoCfgProvider) -> OptionalString;
        fn get_evs_url(self: &dyn CargoCfgProvider) -> String;
        fn get_evs_runtime_mode(self: &dyn CargoCfgProvider) -> String;
        fn get_evs_credentials_payload(self: &dyn CargoCfgProvider) -> String;

        fn insert(
            self: &dyn LocalSecureStorage,
            key: String,
            value: Vec<u8>,
        ) -> LssOptionalBytesResult;
        fn get(self: &dyn LocalSecureStorage, key: String) -> LssOptionalBytesResult;
        fn contains_key(self: &dyn LocalSecureStorage, key: String) -> LssBoolResult;
        fn keys(self: &dyn LocalSecureStorage) -> LssVecOfStringsResult;
        fn remove(self: &dyn LocalSecureStorage, key: String) -> LssOptionalBytesResult;
        fn len(self: &dyn LocalSecureStorage) -> LssUsizeResult;
        fn is_empty(self: &dyn LocalSecureStorage) -> LssBoolResult;
    }

    extern "Rust" {
        type VoidType;

        type LssOptionalBytesResult;
        fn new_ok_lss_optional_bytes(ok_val: OptionalBytes) -> LssOptionalBytesResult;
        fn new_err_lss_optional_bytes(err_val: String) -> LssOptionalBytesResult;
        type LssBoolResult;
        fn new_ok_lss_bool(ok_val: bool) -> LssBoolResult;
        fn new_err_lss_bool(err_val: String) -> LssBoolResult;
        type LssVecOfStringsResult;
        fn new_ok_lss_vec_of_strings(ok_val: Vec<String>) -> LssVecOfStringsResult;
        fn new_err_lss_vec_of_strings(err_val: String) -> LssVecOfStringsResult;
        type LssUsizeResult;
        fn new_ok_lss_usize(ok_val: usize) -> LssUsizeResult;
        fn new_err_lss_usize(err_val: String) -> LssUsizeResult;

        type OptionalBytes;
        fn new_some_bytes(bytes: Vec<u8>) -> OptionalBytes;
        fn new_none_bytes() -> OptionalBytes;
        type OptionalString;
        fn new_some_string(s: String) -> OptionalString;
        fn new_none_string() -> OptionalString;

        type CargoConfig;
        fn parse_config(raw_content: Vec<u8>) -> Result<CargoConfig, ConfigParseExc>;
        fn collect_config(config_provider: &'static dyn CargoCfgProvider) -> CargoConfig;

        fn create_cargo_lib(
            lss: &'static dyn LocalSecureStorage,
            config: CargoConfig,
<<<<<<< HEAD
        ) -> Result<CargoLib, CargoLibCreationExc>;
        fn user_api(self: &CargoLib) -> UserApi;
        fn foundation_storage_api(self: &CargoLib) -> FoundationStorageApi;

        fn request_free_tier_storage(
            self: &FoundationStorageApi,
            email: String,
        ) -> Result<FreeTierProcessHandle, FsaExc>;
        fn verify_email(
            self: &FoundationStorageApi,
            process_handle: &FreeTierProcessHandle,
            verification_token: String,
        ) -> Result<VoidType, FsaExc>;
        type FreeTierProcessHandle;
=======
        ) -> Result<Arc<Mutex<CargoLib>>, CargoLibCreationExc>;
        fn user_api(self: &Arc<Mutex<CargoLib>>) -> UserApi;
>>>>>>> d3ce6b59

        fn generate_mnemonic(self: &UserApi) -> Result<MnemonicPayload, MnemonicCreationExc>;
        fn create_user_from_entropy(
            self: &UserApi,
            entropy: Vec<u8>,
            device_name: String,
        ) -> Result<VoidType, UserCreationExc>;
        fn create_user_from_mnemonic(
            self: &UserApi,
            mnemonic: &MnemonicPayload,
            device_name: String,
        ) -> Result<VoidType, UserCreationExc>;
        fn get_user(self: &UserApi) -> Result<UserPayload, UserRetrievalExc>;

        fn get_string(self: &MnemonicPayload) -> String;
        fn get_vec(self: &MnemonicPayload) -> Vec<String>;

        fn get_string(self: &UserPayload) -> String;
    }
}<|MERGE_RESOLUTION|>--- conflicted
+++ resolved
@@ -1,14 +1,11 @@
 use crate::{
-<<<<<<< HEAD
-    api::{config::*, foundation_storage::*, user::UserApi},
-=======
     api::{
         config::*,
         create_cargo_lib,
+        foundation_storage::*,
         user::{MnemonicPayload, UserApi, UserPayload},
         CargoLibCreationError,
     },
->>>>>>> d3ce6b59
     cargo_lib::CargoLib,
     errors::*,
 };
@@ -165,10 +162,9 @@
         fn create_cargo_lib(
             lss: &'static dyn LocalSecureStorage,
             config: CargoConfig,
-<<<<<<< HEAD
-        ) -> Result<CargoLib, CargoLibCreationExc>;
-        fn user_api(self: &CargoLib) -> UserApi;
-        fn foundation_storage_api(self: &CargoLib) -> FoundationStorageApi;
+        ) -> Result<Arc<Mutex<CargoLib>>, CargoLibCreationExc>;
+        fn user_api(self: &Arc<Mutex<CargoLib>>) -> UserApi;
+        fn foundation_storage_api(self: &Arc<Mutex<CargoLib>>) -> FoundationStorageApi;
 
         fn request_free_tier_storage(
             self: &FoundationStorageApi,
@@ -180,10 +176,6 @@
             verification_token: String,
         ) -> Result<VoidType, FsaExc>;
         type FreeTierProcessHandle;
-=======
-        ) -> Result<Arc<Mutex<CargoLib>>, CargoLibCreationExc>;
-        fn user_api(self: &Arc<Mutex<CargoLib>>) -> UserApi;
->>>>>>> d3ce6b59
 
         fn generate_mnemonic(self: &UserApi) -> Result<MnemonicPayload, MnemonicCreationExc>;
         fn create_user_from_entropy(
