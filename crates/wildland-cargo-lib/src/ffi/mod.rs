--- conflicted
+++ resolved
@@ -82,11 +82,10 @@
     }
 
     extern "Traits" {
-<<<<<<< HEAD
         type CargoCfgProvider;
         /// Returns configuration in json form
         fn get_config(self: &dyn CargoCfgProvider) -> Vec<u8>;
-=======
+
         type LocalSecureStorage;
         fn insert(
             self: &dyn LocalSecureStorage,
@@ -99,7 +98,6 @@
         fn remove(self: &dyn LocalSecureStorage, key: String) -> LssOptionalBytesResult;
         fn len(self: &dyn LocalSecureStorage) -> LssUsizeResult;
         fn is_empty(self: &dyn LocalSecureStorage) -> LssBoolResult;
->>>>>>> f287de35
     }
 
     extern "Rust" {
