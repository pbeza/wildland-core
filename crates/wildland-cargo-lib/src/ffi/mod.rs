//
// Wildland Project
//
// Copyright © 2022 Golem Foundation
//
// This program is free software: you can redistribute it and/or modify
// it under the terms of the GNU General Public License version 3 as published by
// the Free Software Foundation.
//
// This program is distributed in the hope that it will be useful,
// but WITHOUT ANY WARRANTY; without even the implied warranty of
// MERCHANTABILITY or FITNESS FOR A PARTICULAR PURPOSE.  See the
// GNU General Public License for more details.
//
// You should have received a copy of the GNU General Public License
// along with this program.  If not, see <https://www.gnu.org/licenses/>.

use std::sync::{Arc, Mutex};

use rusty_bind::binding_wrapper;
pub use wildland_corex::catlib_service::error::CatlibError;
pub use wildland_corex::{
<<<<<<< HEAD
    dfs::interface::*, CoreXError, CryptoError, ForestRetrievalError, LocalSecureStorage, LssError,
=======
    CoreXError,
    CryptoError,
    ForestRetrievalError,
    LocalSecureStorage,
    LssError,
>>>>>>> a6e2e944
    StorageTemplate,
};

use crate::api::cargo_lib::*;
use crate::api::cargo_user::*;
use crate::api::config::*;
use crate::api::container::*;
use crate::api::foundation_storage::*;
use crate::api::storage::*;
use crate::api::user::*;
use crate::errors::storage::*;
use crate::errors::user::*;
use crate::errors::ExceptionTrait;

type VoidType = ();

#[cfg_attr(
    feature = "bindings",
    binding_wrapper(source = "../../_generated_ffi_code/interface.rs")
)]
mod ffi_binding {
    extern "ExceptionTrait" {
        fn reason(&self) -> String;
    }
    enum UserCreationError {
        UserAlreadyExists,
        MnemonicGenerationError(_),
        IdentityGenerationError(_),
        UserRetrievalError(_),
        ForestIdentityCreationError(_),
        LssError(_),
        EntropyTooLow,
        CatlibError(_),
    }
    enum UserRetrievalError {
        ForestRetrievalError(_),
        ForestNotFound(_),
        LssError(_),
        CatlibError(_),
        DeviceMetadataNotFound,
        UserNotFound,
    }
    enum FsaError {
        StorageAlreadyExists,
        EvsError(_),
        CryptoError(_),
        InvalidCredentialsFormat(_),
        LssError(_),
        CatlibError(_),
        StorageTemplateError(_),
        Generic(_),
    }
    enum LssError {
        Error(_),
    }
    enum ParseConfigError {
        Error(_),
    }
    enum CargoLibCreationError {
        Error(_),
    }
    enum CreateMnemonicError {
        InvalidMnemonicWords,
    }
    enum ForestMountError {
        Error,
    }
    enum CatlibError {
        NoRecordsFound(_),
        MalformedDatabaseEntry(_),
        RecordAlreadyExists(_),
        Generic(_),
    }
    enum GetStoragesError {
        Error,
    }
    enum DeleteStorageError {
        Error,
    }
    enum AddStorageError {
        Error,
    }
    enum ContainerMountError {
        Error,
    }
    enum ContainerUnmountError {
        Error,
    }
    enum FoundationCloudMode {
        Dev,
    }
    enum GetStorageTemplateError {
        LssError(_),
        DeserializationError(_),
    }

    extern "Traits" {

        // # traits required for logging configuration
        //
        fn get_use_logger(self: &dyn CargoCfgProvider) -> bool;
        fn get_log_level(self: &dyn CargoCfgProvider) -> String;
        fn get_log_use_ansi(self: &dyn CargoCfgProvider) -> bool;
        fn get_log_file_enabled(self: &dyn CargoCfgProvider) -> bool;
        fn get_log_file_path(self: &dyn CargoCfgProvider) -> Option<String>;
        fn get_log_file_rotate_directory(self: &dyn CargoCfgProvider) -> Option<String>;

        #[cfg(any(target_os = "macos", target_os = "ios"))]
        fn get_oslog_category(self: &dyn CargoCfgProvider) -> Option<String>;
        #[cfg(any(target_os = "macos", target_os = "ios"))]
        fn get_oslog_subsystem(self: &dyn CargoCfgProvider) -> Option<String>;

        fn get_foundation_cloud_env_mode(self: &dyn CargoCfgProvider) -> FoundationCloudMode;

        // # traits required for lss:
        //
        fn insert(
            self: &dyn LocalSecureStorage,
            key: String,
            value: String,
        ) -> Result<Option<String>, LssError>;
        fn get(self: &dyn LocalSecureStorage, key: String) -> Result<Option<String>, LssError>;
        fn contains_key(self: &dyn LocalSecureStorage, key: String) -> Result<bool, LssError>;
        fn keys(self: &dyn LocalSecureStorage) -> Result<Vec<String>, LssError>;
        fn keys_starting_with(
            self: &dyn LocalSecureStorage,
            prefix: String,
        ) -> Result<Vec<String>, LssError>;
        fn remove(self: &dyn LocalSecureStorage, key: String) -> Result<Option<String>, LssError>;
        fn len(self: &dyn LocalSecureStorage) -> Result<usize, LssError>;
        fn is_empty(self: &dyn LocalSecureStorage) -> Result<bool, LssError>;
    }

    extern "Rust" {
        type VoidType;

        fn parse_config(raw_content: Vec<u8>) -> Result<CargoConfig, ParseConfigError>;
        fn collect_config(
            config_provider: &'static dyn CargoCfgProvider,
        ) -> Result<CargoConfig, ParseConfigError>;
        fn override_evs_url(self: &CargoConfig, new_evs_url: String);
        fn override_sc_url(self: &CargoConfig, new_sc_url: String);

        //
        // CargoLib
        //
        fn create_cargo_lib(
            lss: &'static dyn LocalSecureStorage,
            config: CargoConfig,
        ) -> Result<Arc<Mutex<CargoLib>>, CargoLibCreationError>;
        fn user_api(self: &Arc<Mutex<CargoLib>>) -> UserApi;
        fn dfs_api(self: &Arc<Mutex<CargoLib>>) -> Arc<Mutex<dyn DfsFrontend>>;

        //
        // UserApi
        //

        // Mnemonic
        fn generate_mnemonic(self: &UserApi) -> Result<MnemonicPayload, CreateMnemonicError>;
        fn create_mnemonic_from_vec(
            self: &UserApi,
            words: Vec<String>,
        ) -> Result<MnemonicPayload, CreateMnemonicError>;
        fn create_mnemonic_from_string(
            self: &UserApi,
            mnemonic_str: String,
        ) -> Result<MnemonicPayload, CreateMnemonicError>;

        // User
        fn create_user_from_entropy(
            self: &UserApi,
            entropy: Vec<u8>,
            device_name: String,
        ) -> Result<CargoUser, UserCreationError>;
        fn create_user_from_mnemonic(
            self: &UserApi,
            mnemonic: &MnemonicPayload,
            device_name: String,
        ) -> Result<CargoUser, UserCreationError>;
        fn get_user(self: &UserApi) -> Result<CargoUser, UserRetrievalError>;

        //
        // MnemonicPayload
        //
        fn stringify(self: &MnemonicPayload) -> String;
        fn get_vec(self: &MnemonicPayload) -> Vec<String>;

        //
        // CargoUser
        //
        fn stringify(self: &CargoUser) -> String;
        fn get_containers(self: &CargoUser) -> Result<Vec<Arc<Mutex<Container>>>, CatlibError>;
        fn create_container(
            self: &CargoUser,
            name: String,
            storage_templates: &StorageTemplate,
        ) -> Result<Arc<Mutex<Container>>, CatlibError>;
        fn delete_container(
            self: &CargoUser,
            container: &Arc<Mutex<Container>>,
        ) -> Result<VoidType, CatlibError>;
        fn get_storage_templates(
            self: &CargoUser,
        ) -> Result<Vec<StorageTemplate>, GetStorageTemplateError>;

        // Foundation Storage
        type FreeTierProcessHandle;
        fn request_free_tier_storage(
            self: &CargoUser,
            email: String,
        ) -> Result<FreeTierProcessHandle, FsaError>;
        fn verify_email(
            self: &CargoUser,
            process_handle: &FreeTierProcessHandle,
            verification_token: String,
        ) -> Result<StorageTemplate, FsaError>;
        fn is_free_storage_granted(self: &CargoUser) -> Result<bool, CatlibError>;

        //
        // Container
        //

        // paths
        fn add_path(self: &Arc<Mutex<Container>>, path: String) -> Result<bool, CatlibError>;
        fn delete_path(self: &Arc<Mutex<Container>>, path: String) -> Result<bool, CatlibError>;
        fn get_paths(self: &Arc<Mutex<Container>>) -> Result<Vec<String>, CatlibError>;

        fn set_name(self: &Arc<Mutex<Container>>, new_name: String);
        fn get_name(self: &Arc<Mutex<Container>>) -> Result<String, CatlibError>;
        fn stringify(self: &Arc<Mutex<Container>>) -> Result<String, CatlibError>;

        //
        // Storage
        //
        fn stringify(self: &Storage) -> String;

        fn stringify(self: &StorageTemplate) -> String;

        // DFS Frontend
        fn readdir(self: &Arc<Mutex<dyn DfsFrontend>>, path: String) -> Vec<NodeDescriptor>;

        type NodeDescriptor;
    }
}<|MERGE_RESOLUTION|>--- conflicted
+++ resolved
@@ -19,16 +19,13 @@
 
 use rusty_bind::binding_wrapper;
 pub use wildland_corex::catlib_service::error::CatlibError;
+pub use wildland_corex::dfs::interface::*;
 pub use wildland_corex::{
-<<<<<<< HEAD
-    dfs::interface::*, CoreXError, CryptoError, ForestRetrievalError, LocalSecureStorage, LssError,
-=======
     CoreXError,
     CryptoError,
     ForestRetrievalError,
     LocalSecureStorage,
     LssError,
->>>>>>> a6e2e944
     StorageTemplate,
 };
 
