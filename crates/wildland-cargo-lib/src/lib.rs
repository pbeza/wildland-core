mod api;
mod cargo_lib;
mod errors;
#[cfg(feature = "bindings")]
pub mod ffi;
mod logging;

<<<<<<< HEAD
pub use api::user::{MnemonicPayload, UserApi, UserPayload};
use api::{config::CargoCfg, foundation_storage::FoundationStorageApiConfiguration};
=======
use std::sync::atomic::{AtomicBool, Ordering};

use api::config::CargoCfgProvider;
pub use api::*;
>>>>>>> f7df2873
pub use cargo_lib::CargoLib;
use errors::SingleErrVariantResult;
use thiserror::Error;
use wildland_corex::{LocalSecureStorage, LssService, UserService};

use crate::errors::SingleVariantError;

#[derive(Clone, Debug, Error, PartialEq, Eq)]
#[error("CargoLib creation error: {0}")]
pub struct CargoLibCreationError(pub String);

static INITIALIZED: AtomicBool = AtomicBool::new(false);

/// Function creating [`CargoLib`] structure which is the main part of Cargo public API.
/// All functionalities are exposed to application side through this structure.
///
/// **Arguments**:
/// - lss: object implementing [`LocalSecureStorage`] trait
pub fn create_cargo_lib(
    lss: &'static dyn LocalSecureStorage,
    cfg: CargoConfig,
) -> SingleErrVariantResult<CargoLib, CargoLibCreationError> {
    // TODO WILX-219 Memory leak
<<<<<<< HEAD
    logging::init_subscriber(cfg.get_log_level(), cfg.get_log_file())
        .map_err(|e| CreationError::NotCreated(CargoLibCreationError(e)))?;
    Ok(CargoLib::new(
        UserApi::new(UserService::new(LssService::new(lss))),
        FoundationStorageApiConfiguration {
            evs_url: cfg.get_evs_url(),
        },
    ))
=======
    if !INITIALIZED.load(Ordering::Relaxed) {
        INITIALIZED.store(true, Ordering::Relaxed);
        logging::init_subscriber(cfg.get_log_level(), cfg.get_log_file())
            .map_err(|e| SingleVariantError::Failure(CargoLibCreationError(e)))?;
        Ok(CargoLib::new(UserApi::new(UserService::new(
            LssService::new(lss),
        ))))
    } else {
        Err(SingleVariantError::Failure(CargoLibCreationError(
            "CargoLib cannot be initialized twice.".to_string(),
        )))
    }
>>>>>>> f7df2873
}<|MERGE_RESOLUTION|>--- conflicted
+++ resolved
@@ -5,15 +5,10 @@
 pub mod ffi;
 mod logging;
 
-<<<<<<< HEAD
-pub use api::user::{MnemonicPayload, UserApi, UserPayload};
-use api::{config::CargoCfg, foundation_storage::FoundationStorageApiConfiguration};
-=======
 use std::sync::atomic::{AtomicBool, Ordering};
 
-use api::config::CargoCfgProvider;
+use api::foundation_storage::FoundationStorageApiConfiguration;
 pub use api::*;
->>>>>>> f7df2873
 pub use cargo_lib::CargoLib;
 use errors::SingleErrVariantResult;
 use thiserror::Error;
@@ -37,27 +32,19 @@
     cfg: CargoConfig,
 ) -> SingleErrVariantResult<CargoLib, CargoLibCreationError> {
     // TODO WILX-219 Memory leak
-<<<<<<< HEAD
-    logging::init_subscriber(cfg.get_log_level(), cfg.get_log_file())
-        .map_err(|e| CreationError::NotCreated(CargoLibCreationError(e)))?;
-    Ok(CargoLib::new(
-        UserApi::new(UserService::new(LssService::new(lss))),
-        FoundationStorageApiConfiguration {
-            evs_url: cfg.get_evs_url(),
-        },
-    ))
-=======
     if !INITIALIZED.load(Ordering::Relaxed) {
         INITIALIZED.store(true, Ordering::Relaxed);
-        logging::init_subscriber(cfg.get_log_level(), cfg.get_log_file())
+        logging::init_subscriber(cfg.log_level, cfg.log_file)
             .map_err(|e| SingleVariantError::Failure(CargoLibCreationError(e)))?;
-        Ok(CargoLib::new(UserApi::new(UserService::new(
-            LssService::new(lss),
-        ))))
+        Ok(CargoLib::new(
+            UserApi::new(UserService::new(LssService::new(lss))),
+            FoundationStorageApiConfiguration {
+                evs_url: cfg.evs_url,
+            },
+        ))
     } else {
         Err(SingleVariantError::Failure(CargoLibCreationError(
             "CargoLib cannot be initialized twice.".to_string(),
         )))
     }
->>>>>>> f7df2873
 }