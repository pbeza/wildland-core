use std::str::FromStr;

use tracing::Level;
use tracing_core::LevelFilter;
use tracing_subscriber::{
    fmt, prelude::__tracing_subscriber_SubscriberExt, util::SubscriberInitExt,
};

<<<<<<< HEAD
use crate::LoggerConfig;

pub fn init_subscriber(cfg: LoggerConfig) -> Result<(), String> {
=======
pub(crate) fn init_subscriber(log_level: Level, log_file: Option<String>) -> Result<(), String> {
>>>>>>> 24078016
    let fmt_layer = fmt::layer().with_target(false).with_level(true);
    let level_filter = LevelFilter::from_level(
        Level::from_str(cfg.log_level.as_str()).map_err(|e| e.to_string())?,
    );

    let logger = tracing_subscriber::registry()
        .with(level_filter)
        .with(fmt_layer);
    if let Some(log_file) = cfg.log_file {
        let file_appender = tracing_appender::rolling::hourly(".", log_file);
        let (non_blocking, _guard) = tracing_appender::non_blocking(file_appender);

        logger
            .with(Some(fmt::Layer::new().with_writer(non_blocking)))
            .init();
    } else {
        logger.init();
    }
    Ok(())
}<|MERGE_RESOLUTION|>--- conflicted
+++ resolved
@@ -6,13 +6,9 @@
     fmt, prelude::__tracing_subscriber_SubscriberExt, util::SubscriberInitExt,
 };
 
-<<<<<<< HEAD
-use crate::LoggerConfig;
+use crate::api::config::LoggerConfig;
 
-pub fn init_subscriber(cfg: LoggerConfig) -> Result<(), String> {
-=======
-pub(crate) fn init_subscriber(log_level: Level, log_file: Option<String>) -> Result<(), String> {
->>>>>>> 24078016
+pub(crate) fn init_subscriber(cfg: LoggerConfig) -> Result<(), String> {
     let fmt_layer = fmt::layer().with_target(false).with_level(true);
     let level_filter = LevelFilter::from_level(
         Level::from_str(cfg.log_level.as_str()).map_err(|e| e.to_string())?,
