//
// Wildland Project
//
// Copyright © 2022 Golem Foundation
//
// This program is free software: you can redistribute it and/or modify
// it under the terms of the GNU General Public License as published by
// the Free Software Foundation, either version 3 of the License, or
// (at your option) any later version.
//
// This program is distributed in the hope that it will be useful,
// but WITHOUT ANY WARRANTY; without even the implied warranty of
// MERCHANTABILITY or FITNESS FOR A PARTICULAR PURPOSE.  See the
// GNU General Public License for more details.
//
// You should have received a copy of the GNU General Public License
// along with this program.  If not, see <https://www.gnu.org/licenses/>.

use crate::{
    api::user::CargoUser,
    errors::{UserCreationError, UserRetrievalError},
};
use uuid::Uuid;
use wildland_corex::{
    CatLibService, CatlibError, CryptoError, DeviceMetadata, IForest, Identity, LssService,
    MasterIdentity, MnemonicPhrase, UserMetaData,
};

pub fn generate_random_mnemonic() -> Result<MnemonicPhrase, CryptoError> {
    wildland_corex::generate_random_mnemonic()
}

pub enum CreateUserInput {
    Mnemonic(Box<MnemonicPhrase>),
    Entropy(Vec<u8>),
}

/// This struct contains User functionalities but in contrast to [`super::api::UserApi`] it is not exposed through FFI
///
#[derive(Clone)]
pub(crate) struct UserService {
    lss_service: LssService,
    catlib_service: CatLibService,
}

impl UserService {
    pub(crate) fn new(lss_service: LssService) -> Self {
        Self {
            lss_service,
            catlib_service: CatLibService::new(),
        }
    }

    #[tracing::instrument(level = "debug", skip(input, self))]
    pub(crate) fn create_user(
        &self,
        input: CreateUserInput,
        device_name: String,
<<<<<<< HEAD
    ) -> Result<(), UserCreationError> {
        tracing::trace!("Checking whether user exists.");
        if self
            .user_exists()
            .map_err(UserCreationError::ForestRetrievalError)?
        {
            return Err(UserCreationError::UserAlreadyExists);
        }
        tracing::trace!("User does not exist yet");
=======
    ) -> Result<CargoUser, UserCreationError> {
        log::trace!("Checking whether user exists.");
        match self.get_user() {
            Ok(_) => return Err(UserCreationError::UserAlreadyExists),
            Err(UserRetrievalError::ForestNotFound(_)) => Ok(()),
            Err(e) => Err(UserCreationError::UserRetrievalError(e)),
        }?;
        log::trace!("User does not exist yet");
>>>>>>> 782631f6
        let crypto_identity = match input {
            CreateUserInput::Mnemonic(mnemonic) => Identity::try_from(mnemonic.as_ref())?,
            CreateUserInput::Entropy(entropy) => Identity::try_from(entropy.as_slice())?,
        };
        let master_identity = MasterIdentity::new(Some(crypto_identity));
        let default_forest_identity = master_identity
            .create_forest_identity(0)
            .map_err(UserCreationError::ForestIdentityCreationError)?;
        let device_identity = master_identity.create_device_identity(device_name.clone());

        let forest = self.catlib_service.add_forest(
            &default_forest_identity,
            &device_identity,
            UserMetaData {
                devices: vec![DeviceMetadata {
                    name: device_name.clone(),
                    pubkey: device_identity.get_public_key(),
                }],
            },
        )?;

        self.lss_service.save_forest_uuid(&forest)?;

        self.lss_service.save_identity(&default_forest_identity)?;
        self.lss_service.save_identity(&device_identity)?;

        Ok(CargoUser {
            this_device: device_name.clone(),
            all_devices: vec![device_name],
        })
    }

    /// Retrieves default forest keypair from LSS and then basing on that reads User metadata from CatLib.
    /// Result is presented in from of [`crate::api::user::CargoUser`].
    ///
    #[tracing::instrument(level = "debug", ret, skip(self))]
    pub(crate) fn get_user(&self) -> Result<Option<CargoUser>, UserRetrievalError> {
        let default_forest_uuid = self.get_default_forest_uuid()?;

        match self.catlib_service.get_forest(default_forest_uuid) {
            Ok(forest) => {
                let user_metadata: UserMetaData =
                    serde_json::from_slice(&forest.data()).map_err(|e| {
                        CatlibError::Generic(format!(
                            "Could not parse forest data retrieved from Catlib: {e}"
                        ))
                    })?;

                let device_identity = self
                    .lss_service
                    .get_this_device_identity()?
                    .ok_or(UserRetrievalError::DeviceMetadataNotFound)?;

                match user_metadata.get_device_metadata(device_identity.get_public_key()) {
                    Some(device_metadata) => Ok(Some(CargoUser {
                        this_device: device_metadata.name.clone(),
                        all_devices: user_metadata
                            .devices
                            .iter()
                            .map(|dm| dm.name.clone())
                            .collect(),
                    })),
                    None => Err(UserRetrievalError::DeviceMetadataNotFound),
                }
            }
            Err(CatlibError::NoRecordsFound) => Ok(None),
            Err(err) => Err(UserRetrievalError::CatlibError(err)),
        }
    }

    /// Retrieves default forest uuid from LSS
    ///
    #[tracing::instrument(level = "debug", ret, skip(self))]
    fn get_default_forest_uuid(&self) -> Result<Uuid, UserRetrievalError> {
        let forest_identity = self
            .lss_service
            .get_default_forest_identity()?
            .ok_or_else(|| {
                UserRetrievalError::ForestNotFound("Forest identity keypair not found".to_owned())
            })?;

        self.lss_service
            .get_forest_uuid_by_identity(&forest_identity)?
            .ok_or_else(|| UserRetrievalError::ForestNotFound("Forest uuid not found".to_owned()))
    }
}<|MERGE_RESOLUTION|>--- conflicted
+++ resolved
@@ -56,26 +56,14 @@
         &self,
         input: CreateUserInput,
         device_name: String,
-<<<<<<< HEAD
-    ) -> Result<(), UserCreationError> {
+    ) -> Result<CargoUser, UserCreationError> {
         tracing::trace!("Checking whether user exists.");
-        if self
-            .user_exists()
-            .map_err(UserCreationError::ForestRetrievalError)?
-        {
-            return Err(UserCreationError::UserAlreadyExists);
-        }
-        tracing::trace!("User does not exist yet");
-=======
-    ) -> Result<CargoUser, UserCreationError> {
-        log::trace!("Checking whether user exists.");
         match self.get_user() {
             Ok(_) => return Err(UserCreationError::UserAlreadyExists),
             Err(UserRetrievalError::ForestNotFound(_)) => Ok(()),
             Err(e) => Err(UserCreationError::UserRetrievalError(e)),
         }?;
-        log::trace!("User does not exist yet");
->>>>>>> 782631f6
+        tracing::trace!("User does not exist yet");
         let crypto_identity = match input {
             CreateUserInput::Mnemonic(mnemonic) => Identity::try_from(mnemonic.as_ref())?,
             CreateUserInput::Entropy(entropy) => Identity::try_from(entropy.as_slice())?,
