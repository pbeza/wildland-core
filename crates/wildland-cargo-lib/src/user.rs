//
// Wildland Project
//
// Copyright © 2022 Golem Foundation
//
// This program is free software: you can redistribute it and/or modify
// it under the terms of the GNU General Public License version 3 as published by
// the Free Software Foundation.
//
// This program is distributed in the hope that it will be useful,
// but WITHOUT ANY WARRANTY; without even the implied warranty of
// MERCHANTABILITY or FITNESS FOR A PARTICULAR PURPOSE.  See the
// GNU General Public License for more details.
//
// You should have received a copy of the GNU General Public License
// along with this program.  If not, see <https://www.gnu.org/licenses/>.

use crate::{
    api::{cargo_user::CargoUser, config::FoundationStorageApiConfig},
    errors::user::{UserCreationError, UserRetrievalError},
};
use uuid::Uuid;
use wildland_corex::{
    catlib_service::error::CatlibError, CatLibService, CryptoError, DeviceMetadata, ForestMetaData,
    Identity, LssService, MasterIdentity, MnemonicPhrase,
};
pub fn generate_random_mnemonic() -> Result<MnemonicPhrase, CryptoError> {
    wildland_corex::generate_random_mnemonic()
}

pub enum CreateUserInput {
    Mnemonic(Box<MnemonicPhrase>),
    Entropy(Vec<u8>),
}

/// This struct contains User functionalities but in contrast to [`super::api::UserApi`] it is not exposed through FFI
///
#[derive(Clone)]
pub(crate) struct UserService {
    lss_service: LssService,
    catlib_service: CatLibService,
    fsa_config: FoundationStorageApiConfig,
}

impl UserService {
    pub(crate) fn new(
        lss_service: LssService,
        catlib_service: CatLibService,
        fsa_config: FoundationStorageApiConfig,
    ) -> Self {
        Self {
            lss_service,
            catlib_service,
            fsa_config,
        }
    }

    #[tracing::instrument(level = "debug", skip_all)]
    pub(crate) fn create_user(
        &self,
        input: CreateUserInput,
        device_name: String,
    ) -> Result<CargoUser, UserCreationError> {
        tracing::trace!("Checking whether user exists.");
        match self.get_user() {
            Ok(_) => return Err(UserCreationError::UserAlreadyExists),
            Err(UserRetrievalError::ForestNotFound(_)) => Ok(()),
            Err(e) => Err(UserCreationError::UserRetrievalError(e)),
        }?;
        tracing::trace!("User does not exist yet, creating new one");
        let crypto_identity = match input {
            CreateUserInput::Mnemonic(mnemonic) => Identity::try_from(mnemonic.as_ref())?,
            CreateUserInput::Entropy(entropy) => Identity::try_from(entropy.as_slice())?,
        };
        let master_identity = MasterIdentity::new(Some(crypto_identity));
        let default_forest_identity = master_identity
            .create_forest_identity(0)
            .map_err(UserCreationError::ForestIdentityCreationError)?;
        let device_identity = master_identity.create_device_identity(device_name.clone());

        let forest = self.catlib_service.add_forest(
            &default_forest_identity,
            &device_identity,
            ForestMetaData::new(vec![DeviceMetadata {
                name: device_name.clone(),
                pubkey: device_identity.get_public_key(),
            }]),
        )?;

<<<<<<< HEAD
        self.lss_service.save_forest_uuid(forest.as_ref())?;

=======
        tracing::trace!("saving identities to lss");
        self.lss_service.save_forest_uuid((*forest).as_ref())?;
>>>>>>> 102ed532
        self.lss_service.save_identity(&default_forest_identity)?;
        self.lss_service.save_identity(&device_identity)?;

        Ok(CargoUser::new(
            device_name.clone(),
            vec![device_name],
            forest,
            self.catlib_service.clone(),
            self.lss_service.clone(),
            &self.fsa_config,
        ))
    }

    /// Retrieves default forest keypair from LSS and then basing on that reads User metadata from CatLib.
    /// Result is presented in from of [`crate::api::user::CargoUser`].
    ///
    #[tracing::instrument(level = "debug", skip_all)]
    pub(crate) fn get_user(&self) -> Result<Option<CargoUser>, UserRetrievalError> {
        let default_forest_uuid = self.get_default_forest_uuid()?;

        match self.catlib_service.get_forest(&default_forest_uuid) {
            Ok(mut forest) => {
                let user_metadata: ForestMetaData = serde_json::from_slice(
                    &forest.data().map_err(UserRetrievalError::CatlibError)?,
                )
                .map_err(|e| {
                    CatlibError::Generic(format!(
                        "Could not parse forest data retrieved from Catlib: {e}"
                    ))
                })?;

                let device_identity = self
                    .lss_service
                    .get_this_device_identity()?
                    .ok_or(UserRetrievalError::DeviceMetadataNotFound)?;

                match user_metadata.get_device_metadata(device_identity.get_public_key()) {
                    Some(device_metadata) => Ok(Some(CargoUser::new(
                        device_metadata.name.clone(),
                        user_metadata.devices().map(|dm| dm.name.clone()).collect(),
                        forest,
                        self.catlib_service.clone(),
                        self.lss_service.clone(),
                        &self.fsa_config,
                    ))),
                    None => Err(UserRetrievalError::DeviceMetadataNotFound),
                }
            }
            Err(CatlibError::NoRecordsFound) => Ok(None),
            Err(err) => Err(UserRetrievalError::CatlibError(err)),
        }
    }

    /// Retrieves default forest uuid from LSS
    ///
    #[tracing::instrument(level = "debug", skip_all)]
    fn get_default_forest_uuid(&self) -> Result<Uuid, UserRetrievalError> {
        tracing::debug!("searching for user");
        let forest_identity = self
            .lss_service
            .get_default_forest_identity()?
            .ok_or_else(|| {
                UserRetrievalError::ForestNotFound("Forest identity keypair not found".to_owned())
            })?;

        self.lss_service
            .get_forest_uuid_by_identity(&forest_identity)?
            .ok_or_else(|| UserRetrievalError::ForestNotFound("Forest uuid not found".to_owned()))
    }
}<|MERGE_RESOLUTION|>--- conflicted
+++ resolved
@@ -87,13 +87,9 @@
             }]),
         )?;
 
-<<<<<<< HEAD
+        tracing::trace!("saving identities to lss");
         self.lss_service.save_forest_uuid(forest.as_ref())?;
 
-=======
-        tracing::trace!("saving identities to lss");
-        self.lss_service.save_forest_uuid((*forest).as_ref())?;
->>>>>>> 102ed532
         self.lss_service.save_identity(&default_forest_identity)?;
         self.lss_service.save_identity(&device_identity)?;
 
