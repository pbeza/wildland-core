//
// Wildland Project
//
// Copyright © 2022 Golem Foundation
//
// This program is free software: you can redistribute it and/or modify
// it under the terms of the GNU General Public License version 3 as published by
// the Free Software Foundation.
//
// This program is distributed in the hope that it will be useful,
// but WITHOUT ANY WARRANTY; without even the implied warranty of
// MERCHANTABILITY or FITNESS FOR A PARTICULAR PURPOSE.  See the
// GNU General Public License for more details.
//
// You should have received a copy of the GNU General Public License
// along with this program.  If not, see <https://www.gnu.org/licenses/>.

use crate::{
    api::{cargo_user::CargoUser, config::FoundationStorageApiConfig},
    errors::user::{UserCreationError, UserRetrievalError},
};
use uuid::Uuid;
use wildland_corex::{
    catlib_service::error::CatlibError, CatLibService, CryptoError, DeviceMetadata, ForestMetaData,
    Identity, LssService, MasterIdentity, MnemonicPhrase,
};
pub fn generate_random_mnemonic() -> Result<MnemonicPhrase, CryptoError> {
    wildland_corex::generate_random_mnemonic()
}

pub enum CreateUserInput {
    Mnemonic(Box<MnemonicPhrase>),
    Entropy(Vec<u8>),
}

/// This struct contains User functionalities but in contrast to [`super::api::UserApi`] it is not exposed through FFI
///
#[derive(Clone)]
pub(crate) struct UserService {
    lss_service: LssService,
    catlib_service: CatLibService,
    fsa_config: FoundationStorageApiConfig,
}

impl UserService {
<<<<<<< HEAD
    pub(crate) fn new(lss_service: LssService, fsa_config: FoundationStorageApiConfig) -> Self {
        Self {
            lss_service,
            catlib_service: CatLibService::new(Rc::new(CatLib::default())),
            fsa_config,
=======
    pub(crate) fn new(lss_service: LssService, catlib_service: CatLibService) -> Self {
        Self {
            lss_service,
            catlib_service,
>>>>>>> 98607f43
        }
    }

    #[tracing::instrument(level = "debug", skip(input, self))]
    pub(crate) fn create_user(
        &self,
        input: CreateUserInput,
        device_name: String,
    ) -> Result<CargoUser, UserCreationError> {
        tracing::trace!("Checking whether user exists.");
        match self.get_user() {
            Ok(_) => return Err(UserCreationError::UserAlreadyExists),
            Err(UserRetrievalError::ForestNotFound(_)) => Ok(()),
            Err(e) => Err(UserCreationError::UserRetrievalError(e)),
        }?;
        tracing::trace!("User does not exist yet");
        let crypto_identity = match input {
            CreateUserInput::Mnemonic(mnemonic) => Identity::try_from(mnemonic.as_ref())?,
            CreateUserInput::Entropy(entropy) => Identity::try_from(entropy.as_slice())?,
        };
        let master_identity = MasterIdentity::new(Some(crypto_identity));
        let default_forest_identity = master_identity
            .create_forest_identity(0)
            .map_err(UserCreationError::ForestIdentityCreationError)?;
        let device_identity = master_identity.create_device_identity(device_name.clone());

        let forest = self.catlib_service.add_forest(
            &default_forest_identity,
            &device_identity,
            ForestMetaData::new(vec![DeviceMetadata {
                name: device_name.clone(),
                pubkey: device_identity.get_public_key(),
            }]),
        )?;

        self.lss_service.save_forest_uuid((*forest).as_ref())?;

        self.lss_service.save_identity(&default_forest_identity)?;
        self.lss_service.save_identity(&device_identity)?;

        Ok(CargoUser::new(
            device_name.clone(),
            vec![device_name],
            forest,
            self.catlib_service.clone(),
            self.lss_service.clone(),
            &self.fsa_config,
        ))
    }

    /// Retrieves default forest keypair from LSS and then basing on that reads User metadata from CatLib.
    /// Result is presented in from of [`crate::api::user::CargoUser`].
    ///
    #[tracing::instrument(level = "debug", ret, skip(self))]
    pub(crate) fn get_user(&self) -> Result<Option<CargoUser>, UserRetrievalError> {
        let default_forest_uuid = self.get_default_forest_uuid()?;

        match self.catlib_service.get_forest(&default_forest_uuid) {
            Ok(forest) => {
                let user_metadata: ForestMetaData =
                    serde_json::from_slice(&(*forest).as_ref().data).map_err(|e| {
                        CatlibError::Generic(format!(
                            "Could not parse forest data retrieved from Catlib: {e}"
                        ))
                    })?;

                let device_identity = self
                    .lss_service
                    .get_this_device_identity()?
                    .ok_or(UserRetrievalError::DeviceMetadataNotFound)?;

                match user_metadata.get_device_metadata(device_identity.get_public_key()) {
                    Some(device_metadata) => Ok(Some(CargoUser::new(
                        device_metadata.name.clone(),
                        user_metadata.devices().map(|dm| dm.name.clone()).collect(),
                        forest,
                        self.catlib_service.clone(),
                        self.lss_service.clone(),
                        &self.fsa_config,
                    ))),
                    None => Err(UserRetrievalError::DeviceMetadataNotFound),
                }
            }
            Err(CatlibError::NoRecordsFound) => Ok(None),
            Err(err) => Err(UserRetrievalError::CatlibError(err)),
        }
    }

    /// Retrieves default forest uuid from LSS
    ///
    #[tracing::instrument(level = "debug", ret, skip(self))]
    fn get_default_forest_uuid(&self) -> Result<Uuid, UserRetrievalError> {
        let forest_identity = self
            .lss_service
            .get_default_forest_identity()?
            .ok_or_else(|| {
                UserRetrievalError::ForestNotFound("Forest identity keypair not found".to_owned())
            })?;

        self.lss_service
            .get_forest_uuid_by_identity(&forest_identity)?
            .ok_or_else(|| UserRetrievalError::ForestNotFound("Forest uuid not found".to_owned()))
    }
}<|MERGE_RESOLUTION|>--- conflicted
+++ resolved
@@ -43,18 +43,15 @@
 }
 
 impl UserService {
-<<<<<<< HEAD
-    pub(crate) fn new(lss_service: LssService, fsa_config: FoundationStorageApiConfig) -> Self {
-        Self {
-            lss_service,
-            catlib_service: CatLibService::new(Rc::new(CatLib::default())),
-            fsa_config,
-=======
-    pub(crate) fn new(lss_service: LssService, catlib_service: CatLibService) -> Self {
+    pub(crate) fn new(
+        lss_service: LssService,
+        catlib_service: CatLibService,
+        fsa_config: FoundationStorageApiConfig,
+    ) -> Self {
         Self {
             lss_service,
             catlib_service,
->>>>>>> 98607f43
+            fsa_config,
         }
     }
 
