--- conflicted
+++ resolved
@@ -8,13 +8,7 @@
 name        = "wildland-corex"
 publish     = ["wl-dev"]
 repository  = "https://gitlab.com/wildland/corex/wildland-core"
-<<<<<<< HEAD
-version     = "0.9.1"
-
-# See more keys and their definitions at https://doc.rust-lang.org/cargo/reference/manifest.html
-=======
 version     = "0.30.0"
->>>>>>> cb2d7d57
 
 [dependencies]
 
