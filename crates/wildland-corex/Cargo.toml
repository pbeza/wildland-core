[package]
authors     = ["Golem Foundation Contributors <contact@golem.foundation>"]
description = "Wildland Core library"
edition     = "2021"
homepage    = "https://wildland.io/"
keywords    = ["storage"]
license     = "GPL-3.0-only"
name        = "wildland-corex"
publish     = ["wl-dev"]
repository  = "https://gitlab.com/wildland/corex/wildland-core"
version     = "0.8.0"

# See more keys and their definitions at https://doc.rust-lang.org/cargo/reference/manifest.html

[dependencies]
<<<<<<< HEAD
hex             = { version = "0.4" }
serde           = { version = "1.0" }
=======

hex             = { version = "0.4" }
serde           = { version = "1.0", features = ["derive"] }
>>>>>>> 782631f6
serde_json      = { version = "1.0" }
sha2            = { version = "0.10" }
thiserror       = { version = "1.0" }
tracing         = { version = "0.1" }
<<<<<<< HEAD
uuid            = { version = "1.2", features = ["serde"] }
wildland-catlib = { version = "0.5.0", path = "../wildland-catlib", registry = "wl-dev" }
wildland-crypto = { version = "0.8.0", path = "../wildland-crypto", registry = "wl-dev" }
=======
uuid            = { version = "1.2" }
wildland-catlib = { version = "0.6.0", path = "../wildland-catlib", registry = "wl-dev" }
wildland-crypto = { version = "0.9.0", path = "../wildland-crypto", registry = "wl-dev" }
>>>>>>> 782631f6
wildland-dfs    = { version = "0.2.0", path = "../wildland-dfs", registry = "wl-dev" }

[dev-dependencies]
mockall  = { version = "0.11" }
tempfile = { version = "3.3" }

[package.metadata.workspaces]
independent = true<|MERGE_RESOLUTION|>--- conflicted
+++ resolved
@@ -13,27 +13,16 @@
 # See more keys and their definitions at https://doc.rust-lang.org/cargo/reference/manifest.html
 
 [dependencies]
-<<<<<<< HEAD
-hex             = { version = "0.4" }
-serde           = { version = "1.0" }
-=======
 
 hex             = { version = "0.4" }
 serde           = { version = "1.0", features = ["derive"] }
->>>>>>> 782631f6
 serde_json      = { version = "1.0" }
 sha2            = { version = "0.10" }
 thiserror       = { version = "1.0" }
 tracing         = { version = "0.1" }
-<<<<<<< HEAD
-uuid            = { version = "1.2", features = ["serde"] }
-wildland-catlib = { version = "0.5.0", path = "../wildland-catlib", registry = "wl-dev" }
-wildland-crypto = { version = "0.8.0", path = "../wildland-crypto", registry = "wl-dev" }
-=======
 uuid            = { version = "1.2" }
 wildland-catlib = { version = "0.6.0", path = "../wildland-catlib", registry = "wl-dev" }
 wildland-crypto = { version = "0.9.0", path = "../wildland-crypto", registry = "wl-dev" }
->>>>>>> 782631f6
 wildland-dfs    = { version = "0.2.0", path = "../wildland-dfs", registry = "wl-dev" }
 
 [dev-dependencies]
