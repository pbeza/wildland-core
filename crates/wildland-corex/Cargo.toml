--- conflicted
+++ resolved
@@ -24,13 +24,9 @@
 wildland-dfs    = { version = "0.30.1-rc.0", path = "../wildland-dfs", registry = "wl-dev" }
 
 [dev-dependencies]
-<<<<<<< HEAD
 mockall           = { version = "0.11" }
 pretty_assertions = { version = "1.3" }
+rstest            = { version = "0.16" }
 serde_yaml        = { version = "0.9" }
 tempfile          = { version = "3.3" }
-toml              = { version = "*" }
-=======
-mockall = { version = "0.11" }
-rstest  = { version = "0.16" }
->>>>>>> 916d7844
+toml              = { version = "*" }