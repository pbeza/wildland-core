--- conflicted
+++ resolved
@@ -8,28 +8,20 @@
 name        = "wildland-corex"
 publish     = ["wl-dev"]
 repository  = "https://gitlab.com/wildland/corex/wildland-core"
-<<<<<<< HEAD
-version     = "0.8.0"
-=======
 version     = "0.7.4"
->>>>>>> 24078016
 
 # See more keys and their definitions at https://doc.rust-lang.org/cargo/reference/manifest.html
 
 [dependencies]
+
 hex             = { version = "0.4.3" }
 log             = { version = "0.4" }
 sha2            = { version = "0.10.2" }
 thiserror       = { version = "1.0.31" }
 tracing         = { version = "0.1" }
-<<<<<<< HEAD
 uuid            = { version = "1.2" }
-wildland-catlib = { version = "0.4.0", path = "../wildland-catlib", registry = "wl-dev" }
+wildland-catlib = { version = "0.5.0", path = "../wildland-catlib", registry = "wl-dev" }
 wildland-crypto = { version = "0.8.0", path = "../wildland-crypto", registry = "wl-dev" }
-=======
-wildland-catlib = { version = "0.5.0", path = "../wildland-catlib", registry = "wl-dev" }
-wildland-crypto = { version = "0.7.0", path = "../wildland-crypto", registry = "wl-dev" }
->>>>>>> 24078016
 wildland-dfs    = { version = "0.2.0", path = "../wildland-dfs", registry = "wl-dev" }
 
 [dev-dependencies]
