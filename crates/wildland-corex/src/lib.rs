--- conflicted
+++ resolved
@@ -5,15 +5,12 @@
 pub use error::*;
 pub use identity::{master::*, wildland::*};
 pub use lss::*;
-<<<<<<< HEAD
-pub use user::{generate_random_mnemonic, CreateUserInput, UserService};
-pub use wildland_crypto::{
-    error::CryptoError, identity::encrypting_keypair::EncryptingKeypair, identity::MnemonicPhrase,
-=======
 pub use wildland_crypto::{
     error::CryptoError,
-    identity::{generate_random_mnemonic, Identity, MnemonicPhrase, SigningKeypair},
->>>>>>> d3ce6b59
+    identity::{
+        encrypting_keypair::EncryptingKeypair, generate_random_mnemonic, Identity, MnemonicPhrase,
+        SigningKeypair,
+    },
 };
 
 pub type CorexResult<T> = Result<T, CoreXError>;
