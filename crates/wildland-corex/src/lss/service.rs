//
// Wildland Project
//
// Copyright © 2022 Golem Foundation
//
// This program is free software: you can redistribute it and/or modify
// it under the terms of the GNU General Public License as published by
// the Free Software Foundation, either version 3 of the License, or
// (at your option) any later version.
//
// This program is distributed in the hope that it will be useful,
// but WITHOUT ANY WARRANTY; without even the implied warranty of
// MERCHANTABILITY or FITNESS FOR A PARTICULAR PURPOSE.  See the
// GNU General Public License for more details.
//
// You should have received a copy of the GNU General Public License
// along with this program.  If not, see <https://www.gnu.org/licenses/>.

use std::fmt::{Debug, Display};

use super::{api::LocalSecureStorage, result::LssResult};
<<<<<<< HEAD
use crate::{storage::StorageTemplate, ForestRetrievalError, WildlandIdentity, DEFAULT_FOREST_KEY};
=======
use crate::{ForestRetrievalError, LssError, WildlandIdentity, DEFAULT_FOREST_KEY};
use serde::{de::DeserializeOwned, Serialize};
use uuid::Uuid;
use wildland_catlib::{Forest, IForest, Identity};
>>>>>>> 782631f6
use wildland_crypto::identity::SigningKeypair;

const STORAGE_TEMPLATE_PREFIX: &str = "wildland.storage_template.";
#[derive(Clone)]
pub struct LssService {
    lss: &'static dyn LocalSecureStorage,
}

const THIS_DEVICE_KEYPAIR_KEY: &str = "wildland.device.keypair";
const THIS_DEVICE_NAME_KEY: &str = "wildland.device.name";

impl LssService {
    pub fn new(lss: &'static dyn LocalSecureStorage) -> Self {
        tracing::debug!("created new instance");
        Self { lss }
    }

    #[tracing::instrument(level = "debug", skip(self, wildland_identity))]
    pub fn save_identity(&self, wildland_identity: &WildlandIdentity) -> LssResult<bool> {
        let key = match wildland_identity {
            WildlandIdentity::Forest(_, _) => wildland_identity.to_string(),
            WildlandIdentity::Device(device_name, _) => {
                self.serialize_and_save(THIS_DEVICE_NAME_KEY, &device_name)?;

                THIS_DEVICE_KEYPAIR_KEY.to_owned()
            }
        };
        self.serialize_and_save(key, &wildland_identity.get_keypair())
    }

    #[tracing::instrument(level = "debug", skip(self))]
    pub fn get_default_forest_identity(
        &self,
    ) -> Result<Option<WildlandIdentity>, ForestRetrievalError> {
        tracing::trace!("Getting default forest identity.");

        let optional_default_forest_identity = self.get_default_forest_keypair()?;
        optional_default_forest_identity.map_or(Ok(None), |default_forest_value| {
            Ok(Some(WildlandIdentity::Forest(0, default_forest_value)))
        })
    }

    #[tracing::instrument(level = "debug", skip(self, forest))]
    pub fn save_forest_uuid(&self, forest: &Forest) -> LssResult<bool> {
        tracing::trace!("Saving forest uuid");
        self.serialize_and_save(forest.owner().encode(), &forest.uuid())
    }

    #[tracing::instrument(level = "debug", skip(self, forest_identity))]
    pub fn get_forest_uuid_by_identity(
        &self,
        forest_identity: &WildlandIdentity,
    ) -> LssResult<Option<Uuid>> {
        self.get_parsed(Identity::from(forest_identity.get_public_key()).encode())
    }

    #[tracing::instrument(level = "debug", skip(self))]
    pub fn get_this_device_identity(&self) -> LssResult<Option<WildlandIdentity>> {
        tracing::trace!("Getting this device identity.");

        let optional_this_device_identity = self.get_this_device_keypair()?;
        optional_this_device_identity.map_or(Ok(None), |this_device_identity| {
            let device_name = self
                .get_this_device_name()?
                .ok_or_else(|| LssError("Could not retrieve device name from LSS".to_owned()))?;
            Ok(Some(WildlandIdentity::Device(
                device_name,
                this_device_identity,
            )))
        })
    }

    #[tracing::instrument(level = "debug", skip(self))]
    fn get_this_device_name(&self) -> LssResult<Option<String>> {
        self.get_parsed(THIS_DEVICE_NAME_KEY)
    }

    #[tracing::instrument(level = "debug", skip(self))]
    fn get_this_device_keypair(&self) -> LssResult<Option<SigningKeypair>> {
        self.get_parsed(THIS_DEVICE_KEYPAIR_KEY)
    }

    #[tracing::instrument(level = "debug", skip(self))]
<<<<<<< HEAD
    pub fn get_default_forest(&self) -> Result<Option<WildlandIdentity>, ForestRetrievalError> {
        tracing::trace!("Getting default forest.");
=======
    fn get_default_forest_keypair(&self) -> LssResult<Option<SigningKeypair>> {
        self.get_parsed(DEFAULT_FOREST_KEY)
    }

    #[tracing::instrument(level = "debug", skip(self, obj))]
    fn serialize_and_save(
        &self,
        key: impl Display + Debug,
        obj: &impl Serialize,
    ) -> LssResult<bool> {
>>>>>>> 782631f6
        self.lss
            .insert(
                key.to_string(),
                serde_json::to_vec(obj)
                    .map_err(|e| LssError(format!("Could not serialize object: {e}")))?,
            )
            .map(|bytes| bytes.is_some())
    }

    #[tracing::instrument(level = "debug", skip(self))]
    fn get_parsed<'a, T: DeserializeOwned>(
        &self,
        key: impl Display + Debug,
    ) -> LssResult<Option<T>> {
        self.lss.get(key.to_string()).and_then(|optional_bytes| {
            optional_bytes.map_or(Ok(None), |bytes| {
                serde_json::from_slice(bytes.as_slice())
                    .map_err(|e| LssError(format!("Could not parse LSS entry: {e}")))
            })
        })
    }

    // TODO refactor after merge
    // impl deserialize and serialize for storage template
    #[tracing::instrument(level = "debug", skip(self, storage_template))]
    pub fn save_storage_template(
        &self,
        storage_template: &StorageTemplate,
    ) -> LssResult<Option<Vec<u8>>> {
        tracing::trace!("Saving storage template");
        self.lss.insert(
            format!("{STORAGE_TEMPLATE_PREFIX}{}", storage_template.uuid()),
            storage_template.data(),
        )
    }

    // TODO list them
}

#[cfg(test)]
mod tests {
    use std::{
        cell::RefCell,
        collections::{HashMap, HashSet},
    };

    use uuid::Uuid;
    use wildland_catlib::{CatLib, IForest, Identity};
    use wildland_crypto::identity::SigningKeypair;

    use crate::{
        lss::service::{THIS_DEVICE_KEYPAIR_KEY, THIS_DEVICE_NAME_KEY},
        LocalSecureStorage, LssResult, LssService, WildlandIdentity, DEFAULT_FOREST_KEY,
    };

    #[derive(Default)]
    struct LssStub {
        storage: RefCell<HashMap<String, Vec<u8>>>,
    }

    impl LocalSecureStorage for LssStub {
        fn insert(&self, key: String, value: Vec<u8>) -> LssResult<Option<Vec<u8>>> {
            Ok(self.storage.borrow_mut().insert(key, value))
        }

        fn get(&self, key: String) -> LssResult<Option<Vec<u8>>> {
            Ok(self.storage.try_borrow().unwrap().get(&key).cloned())
        }

        fn contains_key(&self, key: String) -> LssResult<bool> {
            Ok(self.storage.borrow().contains_key(&key))
        }

        fn keys(&self) -> LssResult<Vec<String>> {
            Ok(self.storage.borrow().keys().cloned().collect())
        }

        fn remove(&self, key: String) -> LssResult<Option<Vec<u8>>> {
            Ok(self.storage.borrow_mut().remove(&key))
        }

        fn len(&self) -> LssResult<usize> {
            Ok(self.storage.borrow().len())
        }

        fn is_empty(&self) -> LssResult<bool> {
            Ok(self.storage.borrow().is_empty())
        }
    }

    #[test]
    fn test_save_forest_identity() {
        let lss = LssStub::default(); // LSS must live through the whole test
        let lss_ref: &'static LssStub = unsafe { std::mem::transmute(&lss) };
        let service = LssService::new(lss_ref);

        let keypair = SigningKeypair::try_from_bytes_slices([1; 32], [2; 32]).unwrap();
        let forest_identity = WildlandIdentity::Forest(5, SigningKeypair::from(&keypair));
        service.save_identity(&forest_identity).unwrap();

        let expected_key = "wildland.forest.5".to_string();

        let deserialized_keypair: SigningKeypair =
            serde_json::from_slice(&lss.get(expected_key).unwrap().unwrap()).unwrap();
        assert_eq!(deserialized_keypair, keypair);
    }

    #[test]
    fn test_save_device_identity() {
        let lss = LssStub::default(); // LSS must live through the whole test
        let lss_ref: &'static LssStub = unsafe { std::mem::transmute(&lss) };
        let service = LssService::new(lss_ref);

        let device_name = "some device".to_owned();
        let keypair = SigningKeypair::try_from_bytes_slices([1; 32], [2; 32]).unwrap();
        let device_identity =
            WildlandIdentity::Device(device_name.clone(), SigningKeypair::from(&keypair));
        service.save_identity(&device_identity).unwrap();

        let deserialized_keypair: SigningKeypair = serde_json::from_slice(
            &lss.get(THIS_DEVICE_KEYPAIR_KEY.to_string())
                .unwrap()
                .unwrap(),
        )
        .unwrap();
        assert_eq!(deserialized_keypair, keypair);

        let deserialized_name: String =
            serde_json::from_slice(&lss.get(THIS_DEVICE_NAME_KEY.to_owned()).unwrap().unwrap())
                .unwrap();
        assert_eq!(deserialized_name, device_name);
    }

    #[test]
    fn get_default_forest_should_return_none() {
        let lss = LssStub::default(); // LSS must live through the whole test
        let lss_ref: &'static LssStub = unsafe { std::mem::transmute(&lss) };
        let service = LssService::new(lss_ref);

        let default_forest = service.get_default_forest_identity().unwrap();

        assert!(default_forest.is_none())
    }

    #[test]
    fn get_default_forest_should_return_identity() {
        let lss = LssStub::default(); // LSS must live through the whole test
        let lss_ref: &'static LssStub = unsafe { std::mem::transmute(&lss) };
        let service = LssService::new(lss_ref);

        let keypair = SigningKeypair::try_from_bytes_slices([1; 32], [2; 32]).unwrap();
        lss.insert(
            DEFAULT_FOREST_KEY.to_owned(),
            serde_json::to_vec(&keypair).unwrap(),
        )
        .unwrap();

        let default_forest = service.get_default_forest_identity().unwrap();

        let expecte_forest_identity = WildlandIdentity::Forest(0, SigningKeypair::from(&keypair));
        assert_eq!(default_forest.unwrap(), expecte_forest_identity)
    }

    #[test]
    fn test_save_forest_uuid() {
        let lss = LssStub::default(); // LSS must live through the whole test
        let lss_ref: &'static LssStub = unsafe { std::mem::transmute(&lss) };
        let service = LssService::new(lss_ref);

        let tmp = tempfile::tempdir().unwrap().path().into();
        let catlib = CatLib::new(tmp);

        let forest_identity = Identity([1; 32]);
        let forest = catlib
            .create_forest(forest_identity.clone(), HashSet::new(), vec![])
            .unwrap();

        service.save_forest_uuid(&forest).unwrap();

        let retrieved_uuid: Uuid =
            serde_json::from_slice(&lss.get(forest_identity.encode()).unwrap().unwrap()).unwrap();

        assert_eq!(retrieved_uuid, forest.uuid());
    }

    #[test]
    fn test_get_forest_uuid_by_identity() {
        let lss = LssStub::default(); // LSS must live through the whole test
        let lss_ref: &'static LssStub = unsafe { std::mem::transmute(&lss) };
        let service = LssService::new(lss_ref);

        let forest_uuid = Uuid::new_v4();
        let forest_pubkey = [1; 32];
        let forest_identity = Identity(forest_pubkey.clone());
        lss.insert(
            forest_identity.encode(),
            serde_json::to_vec(&forest_uuid).unwrap(),
        )
        .unwrap();

        let retrieved_uuid = service
            .get_forest_uuid_by_identity(&WildlandIdentity::Forest(
                5,
                SigningKeypair::try_from_bytes_slices(forest_pubkey, [2; 32]).unwrap(),
            ))
            .unwrap()
            .unwrap();

        assert_eq!(retrieved_uuid, forest_uuid);
    }

    #[test]
    fn test_get_this_device_identity_should_return_none() {
        let lss = LssStub::default(); // LSS must live through the whole test
        let lss_ref: &'static LssStub = unsafe { std::mem::transmute(&lss) };
        let service = LssService::new(lss_ref);

        let device_identity = service.get_this_device_identity().unwrap();

        assert!(device_identity.is_none())
    }

    #[test]
    fn test_get_this_device_identity_should_return_identity() {
        let lss = LssStub::default(); // LSS must live through the whole test
        let lss_ref: &'static LssStub = unsafe { std::mem::transmute(&lss) };
        let service = LssService::new(lss_ref);

        let device_name = "some device".to_owned();
        let keypair = SigningKeypair::try_from_bytes_slices([1; 32], [2; 32]).unwrap();

        lss.insert(
            THIS_DEVICE_NAME_KEY.to_owned(),
            serde_json::to_vec(&device_name).unwrap(),
        )
        .unwrap();
        lss.insert(
            THIS_DEVICE_KEYPAIR_KEY.to_owned(),
            serde_json::to_vec(&keypair).unwrap(),
        )
        .unwrap();

        let device_identity = service.get_this_device_identity().unwrap().unwrap();
        let expected_device_identity =
            WildlandIdentity::Device(device_name.clone(), SigningKeypair::from(&keypair));
        assert_eq!(device_identity, expected_device_identity);
    }
}<|MERGE_RESOLUTION|>--- conflicted
+++ resolved
@@ -19,14 +19,12 @@
 use std::fmt::{Debug, Display};
 
 use super::{api::LocalSecureStorage, result::LssResult};
-<<<<<<< HEAD
-use crate::{storage::StorageTemplate, ForestRetrievalError, WildlandIdentity, DEFAULT_FOREST_KEY};
-=======
-use crate::{ForestRetrievalError, LssError, WildlandIdentity, DEFAULT_FOREST_KEY};
+use crate::{
+    storage::StorageTemplate, ForestRetrievalError, LssError, WildlandIdentity, DEFAULT_FOREST_KEY,
+};
 use serde::{de::DeserializeOwned, Serialize};
 use uuid::Uuid;
 use wildland_catlib::{Forest, IForest, Identity};
->>>>>>> 782631f6
 use wildland_crypto::identity::SigningKeypair;
 
 const STORAGE_TEMPLATE_PREFIX: &str = "wildland.storage_template.";
@@ -110,10 +108,6 @@
     }
 
     #[tracing::instrument(level = "debug", skip(self))]
-<<<<<<< HEAD
-    pub fn get_default_forest(&self) -> Result<Option<WildlandIdentity>, ForestRetrievalError> {
-        tracing::trace!("Getting default forest.");
-=======
     fn get_default_forest_keypair(&self) -> LssResult<Option<SigningKeypair>> {
         self.get_parsed(DEFAULT_FOREST_KEY)
     }
@@ -124,7 +118,6 @@
         key: impl Display + Debug,
         obj: &impl Serialize,
     ) -> LssResult<bool> {
->>>>>>> 782631f6
         self.lss
             .insert(
                 key.to_string(),
