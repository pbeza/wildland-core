--- conflicted
+++ resolved
@@ -19,13 +19,9 @@
 use std::fmt::{Debug, Display};
 
 use super::{api::LocalSecureStorage, result::LssResult};
-<<<<<<< HEAD
-use crate::{ForestRetrievalError, LssError, WildlandIdentity, DEFAULT_FOREST_KEY};
-=======
 use crate::{
     storage::StorageTemplate, ForestRetrievalError, LssError, WildlandIdentity, DEFAULT_FOREST_KEY,
 };
->>>>>>> 3fbed75f
 use serde::{de::DeserializeOwned, Serialize};
 use uuid::Uuid;
 use wildland_catlib::{Forest, IForest, Identity};
@@ -101,19 +97,6 @@
         })
     }
 
-<<<<<<< HEAD
-    #[tracing::instrument(level = "debug", skip(self))]
-    fn get_this_device_name(&self) -> LssResult<Option<String>> {
-        self.get_parsed(THIS_DEVICE_NAME_KEY)
-    }
-
-    #[tracing::instrument(level = "debug", skip(self))]
-    fn get_this_device_keypair(&self) -> LssResult<Option<SigningKeypair>> {
-        self.get_parsed(THIS_DEVICE_KEYPAIR_KEY)
-    }
-
-    #[tracing::instrument(level = "debug", skip(self))]
-=======
     #[tracing::instrument(level = "debug", skip(self, storage_template))]
     pub fn save_storage_template(&self, storage_template: &StorageTemplate) -> LssResult<bool> {
         tracing::trace!("Saving storage template");
@@ -134,16 +117,12 @@
     }
 
     #[tracing::instrument(level = "debug", skip(self))]
->>>>>>> 3fbed75f
     fn get_default_forest_keypair(&self) -> LssResult<Option<SigningKeypair>> {
         self.get_parsed(DEFAULT_FOREST_KEY)
     }
 
-<<<<<<< HEAD
-=======
     /// serializes an `obj` and saves it in LSS
     /// this is the only method which should use `serde_json::to_vec` function so it could be easily replaced
->>>>>>> 3fbed75f
     #[tracing::instrument(level = "debug", skip(self, obj))]
     fn serialize_and_save(
         &self,
@@ -159,11 +138,8 @@
             .map(|bytes| bytes.is_some())
     }
 
-<<<<<<< HEAD
-=======
     /// retrieves bytes from LSS, deserializes them as json and parses as a type specified with template parameter
     /// this is the only method which should use `serde_json::from_slice` function so it could be easily replaced
->>>>>>> 3fbed75f
     #[tracing::instrument(level = "debug", skip(self))]
     fn get_parsed<'a, T: DeserializeOwned>(
         &self,
@@ -183,10 +159,7 @@
     use std::{
         cell::RefCell,
         collections::{HashMap, HashSet},
-<<<<<<< HEAD
-=======
         rc::Rc,
->>>>>>> 3fbed75f
     };
 
     use uuid::Uuid;
@@ -195,10 +168,7 @@
 
     use crate::{
         lss::service::{THIS_DEVICE_KEYPAIR_KEY, THIS_DEVICE_NAME_KEY},
-<<<<<<< HEAD
-=======
         storage::{StorageTemplate, StorageTemplateTrait},
->>>>>>> 3fbed75f
         LocalSecureStorage, LssResult, LssService, WildlandIdentity, DEFAULT_FOREST_KEY,
     };
 
@@ -210,7 +180,6 @@
     impl LocalSecureStorage for LssStub {
         fn insert(&self, key: String, value: Vec<u8>) -> LssResult<Option<Vec<u8>>> {
             Ok(self.storage.borrow_mut().insert(key, value))
-<<<<<<< HEAD
         }
 
         fn get(&self, key: String) -> LssResult<Option<Vec<u8>>> {
@@ -221,18 +190,6 @@
             Ok(self.storage.borrow().contains_key(&key))
         }
 
-=======
-        }
-
-        fn get(&self, key: String) -> LssResult<Option<Vec<u8>>> {
-            Ok(self.storage.try_borrow().unwrap().get(&key).cloned())
-        }
-
-        fn contains_key(&self, key: String) -> LssResult<bool> {
-            Ok(self.storage.borrow().contains_key(&key))
-        }
-
->>>>>>> 3fbed75f
         fn keys(&self) -> LssResult<Vec<String>> {
             Ok(self.storage.borrow().keys().cloned().collect())
         }
@@ -291,12 +248,6 @@
             serde_json::from_slice(&lss.get(THIS_DEVICE_NAME_KEY.to_owned()).unwrap().unwrap())
                 .unwrap();
         assert_eq!(deserialized_name, device_name);
-<<<<<<< HEAD
-    }
-
-    #[test]
-    fn get_default_forest_should_return_none() {
-=======
     }
 
     #[test]
@@ -353,20 +304,10 @@
 
     #[test]
     fn test_get_forest_uuid_by_identity() {
->>>>>>> 3fbed75f
-        let lss = LssStub::default(); // LSS must live through the whole test
-        let lss_ref: &'static LssStub = unsafe { std::mem::transmute(&lss) };
-        let service = LssService::new(lss_ref);
-
-<<<<<<< HEAD
-        let default_forest = service.get_default_forest_identity().unwrap();
-
-        assert!(default_forest.is_none())
-    }
-
-    #[test]
-    fn get_default_forest_should_return_identity() {
-=======
+        let lss = LssStub::default(); // LSS must live through the whole test
+        let lss_ref: &'static LssStub = unsafe { std::mem::transmute(&lss) };
+        let service = LssService::new(lss_ref);
+
         let forest_uuid = Uuid::new_v4();
         let forest_pubkey = [1; 32];
         let forest_identity = Identity(forest_pubkey);
@@ -389,75 +330,6 @@
 
     #[test]
     fn test_get_this_device_identity_should_return_none() {
->>>>>>> 3fbed75f
-        let lss = LssStub::default(); // LSS must live through the whole test
-        let lss_ref: &'static LssStub = unsafe { std::mem::transmute(&lss) };
-        let service = LssService::new(lss_ref);
-
-<<<<<<< HEAD
-        let keypair = SigningKeypair::try_from_bytes_slices([1; 32], [2; 32]).unwrap();
-        lss.insert(
-            DEFAULT_FOREST_KEY.to_owned(),
-            serde_json::to_vec(&keypair).unwrap(),
-        )
-        .unwrap();
-
-        let default_forest = service.get_default_forest_identity().unwrap();
-
-        let expecte_forest_identity = WildlandIdentity::Forest(0, SigningKeypair::from(&keypair));
-        assert_eq!(default_forest.unwrap(), expecte_forest_identity)
-    }
-
-    #[test]
-    fn test_save_forest_uuid() {
-        let lss = LssStub::default(); // LSS must live through the whole test
-        let lss_ref: &'static LssStub = unsafe { std::mem::transmute(&lss) };
-        let service = LssService::new(lss_ref);
-
-        let tmp = tempfile::tempdir().unwrap().path().into();
-        let catlib = CatLib::new(tmp);
-
-        let forest_identity = Identity([1; 32]);
-        let forest = catlib
-            .create_forest(forest_identity.clone(), HashSet::new(), vec![])
-            .unwrap();
-
-        service.save_forest_uuid(&forest).unwrap();
-
-        let retrieved_uuid: Uuid =
-            serde_json::from_slice(&lss.get(forest_identity.encode()).unwrap().unwrap()).unwrap();
-
-        assert_eq!(retrieved_uuid, forest.uuid());
-    }
-
-    #[test]
-    fn test_get_forest_uuid_by_identity() {
-        let lss = LssStub::default(); // LSS must live through the whole test
-        let lss_ref: &'static LssStub = unsafe { std::mem::transmute(&lss) };
-        let service = LssService::new(lss_ref);
-
-        let forest_uuid = Uuid::new_v4();
-        let forest_pubkey = [1; 32];
-        let forest_identity = Identity(forest_pubkey);
-        lss.insert(
-            forest_identity.encode(),
-            serde_json::to_vec(&forest_uuid).unwrap(),
-        )
-        .unwrap();
-
-        let retrieved_uuid = service
-            .get_forest_uuid_by_identity(&WildlandIdentity::Forest(
-                5,
-                SigningKeypair::try_from_bytes_slices(forest_pubkey, [2; 32]).unwrap(),
-            ))
-            .unwrap()
-            .unwrap();
-
-        assert_eq!(retrieved_uuid, forest_uuid);
-    }
-
-    #[test]
-    fn test_get_this_device_identity_should_return_none() {
         let lss = LssStub::default(); // LSS must live through the whole test
         let lss_ref: &'static LssStub = unsafe { std::mem::transmute(&lss) };
         let service = LssService::new(lss_ref);
@@ -468,14 +340,6 @@
     }
 
     #[test]
-=======
-        let device_identity = service.get_this_device_identity().unwrap();
-
-        assert!(device_identity.is_none())
-    }
-
-    #[test]
->>>>>>> 3fbed75f
     fn test_get_this_device_identity_should_return_identity() {
         let lss = LssStub::default(); // LSS must live through the whole test
         let lss_ref: &'static LssStub = unsafe { std::mem::transmute(&lss) };
@@ -499,8 +363,6 @@
         let expected_device_identity =
             WildlandIdentity::Device(device_name, SigningKeypair::from(&keypair));
         assert_eq!(device_identity, expected_device_identity);
-<<<<<<< HEAD
-=======
     }
 
     struct StorageTemplateTestImpl;
@@ -532,6 +394,5 @@
 
         let expected_data = serde_json::to_vec(&vec![1, 2, 3]).unwrap();
         assert_eq!(retrieved_storage_template_data, expected_data);
->>>>>>> 3fbed75f
     }
 }