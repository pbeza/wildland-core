--- conflicted
+++ resolved
@@ -18,14 +18,10 @@
 use std::fmt::{Debug, Display};
 
 use super::{api::LocalSecureStorage, result::LssResult};
-<<<<<<< HEAD
-use crate::catlib_service::entities::{ForestData, Identity};
-use crate::storage::StorageTemplate;
-=======
-use crate::catlib_service::entities::Identity;
-use crate::entities::Forest;
->>>>>>> 916d7844
-use crate::{ForestRetrievalError, LssError, WildlandIdentity, DEFAULT_FOREST_KEY};
+use crate::{
+    catlib_service::entities::Identity, entities::Forest, ForestRetrievalError, LssError,
+    WildlandIdentity, DEFAULT_FOREST_KEY,
+};
 use serde::{de::DeserializeOwned, Serialize};
 use uuid::Uuid;
 use wildland_crypto::identity::SigningKeypair;
@@ -94,31 +90,6 @@
         })
     }
 
-<<<<<<< HEAD
-    pub fn save_storage_template(&self, storage_template: &StorageTemplate) -> LssResult<bool> {
-        tracing::trace!("Saving storage template");
-        self.serialize_and_save(
-            format!("{STORAGE_TEMPLATE_PREFIX}{}", storage_template.uuid()),
-            storage_template,
-        )
-    }
-
-    pub fn get_storage_templates_data(&self) -> LssResult<Vec<String>> {
-        let st_keys = self
-            .lss
-            .keys_starting_with(STORAGE_TEMPLATE_PREFIX.to_owned())?;
-
-        Ok(st_keys
-            .into_iter()
-            .map(|key| self.lss.get(key))
-            .collect::<Result<Vec<Option<String>>, _>>()?
-            .into_iter()
-            .flatten()
-            .collect())
-    }
-
-=======
->>>>>>> 916d7844
     fn get_this_device_name(&self) -> LssResult<Option<String>> {
         self.get_parsed(THIS_DEVICE_NAME_KEY)
     }
@@ -161,19 +132,6 @@
 
 #[cfg(test)]
 mod tests {
-<<<<<<< HEAD
-    use crate::{
-        catlib_service::entities::{ForestData, Identity},
-        lss::service::{THIS_DEVICE_KEYPAIR_KEY, THIS_DEVICE_NAME_KEY},
-        LocalSecureStorage, LssResult, LssService, StorageBackendType, StorageTemplate,
-        WildlandIdentity, DEFAULT_FOREST_KEY,
-    };
-    use pretty_assertions::assert_eq;
-    use std::{
-        cell::RefCell,
-        collections::{HashMap, HashSet},
-    };
-=======
     use std::{cell::RefCell, collections::HashMap};
 
     use crate::{
@@ -182,20 +140,9 @@
     };
     use mockall::mock;
     use rstest::{fixture, rstest};
->>>>>>> 916d7844
     use uuid::Uuid;
     use wildland_crypto::identity::SigningKeypair;
 
-<<<<<<< HEAD
-    #[derive(Default)]
-    struct LssStub {
-        storage: RefCell<HashMap<String, String>>,
-    }
-
-    impl LocalSecureStorage for LssStub {
-        fn insert(&self, key: String, value: String) -> LssResult<Option<String>> {
-            Ok(self.storage.borrow_mut().insert(key, value))
-=======
     use crate::{
         lss::service::{THIS_DEVICE_KEYPAIR_KEY, THIS_DEVICE_NAME_KEY},
         LocalSecureStorage, LssResult, LssService, WildlandIdentity, DEFAULT_FOREST_KEY,
@@ -206,7 +153,6 @@
         #[derive(Default)]
         struct LssStub {
             storage: RefCell<HashMap<String, String>>,
->>>>>>> 916d7844
         }
 
         impl LocalSecureStorage for LssStub {
@@ -440,46 +386,4 @@
             WildlandIdentity::Device(device_name, SigningKeypair::from(&keypair));
         assert_eq!(device_identity, expected_device_identity);
     }
-<<<<<<< HEAD
-
-    #[test]
-    fn test_save_storage_template() {
-        let lss = LssStub::default(); // LSS must live through the whole test
-        let lss_ref: &'static LssStub = unsafe { std::mem::transmute(&lss) };
-        let service = LssService::new(lss_ref);
-
-        let storage_template = StorageTemplate::try_new(
-            StorageBackendType::FoundationStorage,
-            HashMap::from([("field".to_owned(), "Some value".to_string())]),
-        )
-        .unwrap();
-        let uuid = storage_template.uuid();
-
-        service.save_storage_template(&storage_template).unwrap();
-
-        let expected_uuid = storage_template.uuid();
-        let retrieved_storage_template_data = lss
-            .get(format!("wildland.storage_template.{expected_uuid}"))
-            .unwrap()
-            .unwrap();
-
-        let expected_data = format!(
-            r#"
-            {{
-                "name": null,
-                "uuid": "{uuid}",
-                "backend_type": "FoundationStorage",
-                "template": {{
-                    "field": "Some value"
-                }}
-            }}
-        "#
-        );
-        assert_eq!(
-            serde_json::from_str::<serde_json::Value>(&retrieved_storage_template_data).unwrap(),
-            serde_json::from_str::<serde_json::Value>(&expected_data).unwrap()
-        );
-    }
-=======
->>>>>>> 916d7844
 }