--- conflicted
+++ resolved
@@ -15,15 +15,11 @@
 // You should have received a copy of the GNU General Public License
 // along with this program.  If not, see <https://www.gnu.org/licenses/>.
 
-<<<<<<< HEAD
 use thiserror::Error;
 
 use crate::PathResolutionError;
 
 #[derive(Debug, PartialEq, Eq, Clone)]
-=======
-#[derive(Debug, PartialEq, Eq)]
->>>>>>> 094fe60c
 pub struct Stat {
     pub node_type: NodeType,
     /// size in bytes
@@ -32,7 +28,6 @@
     pub access_time: Option<UnixTimestamp>,
     pub modification_time: Option<UnixTimestamp>,
     pub change_time: Option<UnixTimestamp>,
-<<<<<<< HEAD
 }
 
 /// Getter exposed through ffi
@@ -91,31 +86,11 @@
     PathResolutionError(#[from] PathResolutionError),
     #[error("DFS Error: {0}")]
     Generic(String),
-=======
-}
-
-#[derive(Debug, PartialEq, Eq)]
-pub enum NodeType {
-    File,
-    Dir,
-    Symlink,
-}
-
-#[derive(Debug, PartialEq, Eq)]
-pub struct UnixTimestamp {
-    pub sec: u64,
-    pub nano_sec: u32,
->>>>>>> 094fe60c
 }
 
 /// Interface that DFS should expose towards frontends
 pub trait DfsFrontend {
-<<<<<<< HEAD
-    // Error probably will be eventually shown to a user
+    // Error probably will be eventually shown to a user as a text
     fn readdir(&mut self, path: String) -> Result<Vec<String>, DfsFrontendError>;
     fn getattr(&mut self, path: String) -> Result<Stat, DfsFrontendError>;
-=======
-    fn readdir(&mut self, path: String) -> Vec<String>;
-    fn getattr(&mut self, path: String) -> Option<Stat>;
->>>>>>> 094fe60c
 }