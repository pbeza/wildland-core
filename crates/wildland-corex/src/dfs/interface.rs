--- conflicted
+++ resolved
@@ -78,28 +78,6 @@
     }
 }
 
-<<<<<<< HEAD
-pub enum SeekFrom {
-    Start(u64),
-    End(i64),
-    Current(i64),
-}
-
-/// FileDescriptor contains state of opened file and definition of how it is stored, therefore
-/// it is backend specific, cause file can be stored in different ways (e.g. partitioned depending
-/// on the backend's type) and e.g. seek operation may be implemented differently.
-pub trait OpenedFileDescriptor: std::fmt::Debug {
-    fn close(&self);
-    /// TODO description
-    fn read(&mut self, count: usize) -> Result<Vec<u8>, DfsFrontendError>;
-    /// TODO description
-    fn write(&mut self, buf: &[u8]) -> Result<usize, DfsFrontendError>;
-    /// TODO description
-    fn seek(&mut self, seek_from: SeekFrom) -> Result<u64, DfsFrontendError>;
-}
-
-=======
->>>>>>> dd4a420c
 #[derive(Debug, Clone)]
 pub struct FileHandle {
     pub descriptor_uuid: Uuid,
