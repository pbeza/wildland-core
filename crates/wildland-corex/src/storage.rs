<<<<<<< HEAD
use std::rc::Rc;
=======
//
// Wildland Project
//
// Copyright © 2022 Golem Foundation
//
// This program is free software: you can redistribute it and/or modify
// it under the terms of the GNU General Public License as published by
// the Free Software Foundation, either version 3 of the License, or
// (at your option) any later version.
//
// This program is distributed in the hope that it will be useful,
// but WITHOUT ANY WARRANTY; without even the implied warranty of
// MERCHANTABILITY or FITNESS FOR A PARTICULAR PURPOSE.  See the
// GNU General Public License for more details.
//
// You should have received a copy of the GNU General Public License
// along with this program.  If not, see <https://www.gnu.org/licenses/>.

>>>>>>> 782631f6
use uuid::Uuid;

pub trait StorageTemplateTrait {
    fn uuid(&self) -> Uuid;
    fn data(&self) -> Vec<u8>;
}

#[derive(Clone)]
pub struct StorageTemplate {
    inner: Rc<dyn StorageTemplateTrait>,
}

impl StorageTemplate {
    pub fn uuid(&self) -> Uuid {
        self.inner.uuid()
    }

    pub fn data(&self) -> Vec<u8> {
        self.inner.data()
    }

    pub fn with_template(storage_template: Rc<dyn StorageTemplateTrait>) -> Self {
        Self {
            inner: storage_template,
        }
    }
}<|MERGE_RESOLUTION|>--- conflicted
+++ resolved
@@ -1,6 +1,3 @@
-<<<<<<< HEAD
-use std::rc::Rc;
-=======
 //
 // Wildland Project
 //
@@ -19,7 +16,8 @@
 // You should have received a copy of the GNU General Public License
 // along with this program.  If not, see <https://www.gnu.org/licenses/>.
 
->>>>>>> 782631f6
+use std::rc::Rc;
+
 use uuid::Uuid;
 
 pub trait StorageTemplateTrait {
