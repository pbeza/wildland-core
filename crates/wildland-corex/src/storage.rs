//
// Wildland Project
//
// Copyright © 2022 Golem Foundation
//
// This program is free software: you can redistribute it and/or modify
// it under the terms of the GNU General Public License as published by
// the Free Software Foundation, either version 3 of the License, or
// (at your option) any later version.
//
// This program is distributed in the hope that it will be useful,
// but WITHOUT ANY WARRANTY; without even the implied warranty of
// MERCHANTABILITY or FITNESS FOR A PARTICULAR PURPOSE.  See the
// GNU General Public License for more details.
//
// You should have received a copy of the GNU General Public License
// along with this program.  If not, see <https://www.gnu.org/licenses/>.

<<<<<<< HEAD
=======
use std::rc::Rc;

use serde::Serialize;
>>>>>>> 3fbed75f
use uuid::Uuid;

pub trait StorageTemplateTrait {
    fn uuid(&self) -> Uuid;
    fn data(&self) -> Vec<u8>;
}

#[derive(Clone)]
pub struct StorageTemplate {
    inner: Rc<dyn StorageTemplateTrait>,
}

impl StorageTemplate {
    pub fn new(inner: Rc<dyn StorageTemplateTrait>) -> Self {
        Self { inner }
    }

    pub fn uuid(&self) -> Uuid {
        self.inner.uuid()
    }

    pub fn data(&self) -> Vec<u8> {
        self.inner.data()
    }

    pub fn with_template(storage_template: Rc<dyn StorageTemplateTrait>) -> Self {
        Self {
            inner: storage_template,
        }
    }
}

impl Serialize for StorageTemplate {
    fn serialize<S>(&self, serializer: S) -> Result<S::Ok, S::Error>
    where
        S: serde::Serializer,
    {
        serializer.serialize_bytes(&self.data())
    }
}<|MERGE_RESOLUTION|>--- conflicted
+++ resolved
@@ -16,12 +16,9 @@
 // You should have received a copy of the GNU General Public License
 // along with this program.  If not, see <https://www.gnu.org/licenses/>.
 
-<<<<<<< HEAD
-=======
 use std::rc::Rc;
 
 use serde::Serialize;
->>>>>>> 3fbed75f
 use uuid::Uuid;
 
 pub trait StorageTemplateTrait {
