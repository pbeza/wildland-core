--- conflicted
+++ resolved
@@ -8,11 +8,7 @@
 name        = "wildland-http-client"
 publish     = ["wl-dev"]
 repository  = "https://gitlab.com/wildland/corex/wildland-core"
-<<<<<<< HEAD
-version     = "0.5.1"
-=======
 version     = "0.5.2"
->>>>>>> 6473de67
 
 [dependencies]
 hex             = { version = "0.4" }
