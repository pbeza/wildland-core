[package]
name = "wildland-crypto"
version = "0.1.0"
edition = "2021"
publish = ["wl-dev"]

[lib]
crate-type = ["rlib"]

[dependencies]
serde = "1.0"
serde_json = "1.0"
serde_repr = "0.1"
rand_core = { version = "0.6", features = ["std"] }
rand = "0.8.4"
thiserror = "1.0.30"

# bip39 is used to handle mnemonics
bip39 = { version = "1.0.1", features = ["rand"]}

# hkdf is used to bridge 64 -> 96 bytes of randomness
# (gap between bip39 output and ed25519-bip32 input)
hkdf = "0.12.0"

# ed25519-bip32 is used to generate the tree of keypairs used by WL
ed25519-bip32 = "0.4.0"

# used to derive ed25519 public keys and to generate curve25519 keypairs
cryptoxide = "0.4.2"
crypto_box = "0.7.0"

sha2 = "0.10.0"
hex = "0.4.3"

[dev-dependencies]
hex = "0.4.3"
hex-literal = "0.3.4"
salsa20 = "0.9.0"
<<<<<<< HEAD
serde = { version = "1", features = ["derive"] }
serde_json = { version = "1.0.79" }
=======

[package.metadata.workspaces]
independent = true
>>>>>>> 5d8cff99
<|MERGE_RESOLUTION|>--- conflicted
+++ resolved
@@ -36,11 +36,8 @@
 hex = "0.4.3"
 hex-literal = "0.3.4"
 salsa20 = "0.9.0"
-<<<<<<< HEAD
 serde = { version = "1", features = ["derive"] }
 serde_json = { version = "1.0.79" }
-=======
 
 [package.metadata.workspaces]
-independent = true
->>>>>>> 5d8cff99
+independent = true