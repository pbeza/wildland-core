[package]
name = "wildland-crypto"
version = "0.3.0-sc-client"
authors = ["Golem Foundation Contributors <contact@golem.foundation>"]
edition = "2021"
license = "GPL-3.0-only"
repository = "https://gitlab.com/wildland/corex/wildland-core"
homepage = "https://wildland.io/"
description = "Wildland Crypto"
keywords = ["crypto"]
publish = ["wl-dev"]

[lib]
crate-type = ["rlib"]

[dependencies]
serde = "1.0"
serde_json = "1.0"
serde_repr = "0.1"
rand_core = { version = "0.6", features = ["std"] }
rand = "0.8.4"
<<<<<<< HEAD
thiserror = "1.0.31"
anyhow = "1.0.57"
=======
thiserror = "1.0.30"
>>>>>>> 2251646d

# bip39 is used to handle mnemonics
bip39 = { version = "1.0.1", features = ["rand"] }

# hkdf is used to bridge 64 -> 96 bytes of randomness
# (gap between bip39 output and ed25519-bip32 input)
hkdf = "0.12.0"

# ed25519-bip32 is used to generate the tree of keypairs used by WL
ed25519-bip32 = "0.4.0"

# used to derive ed25519 public keys and to generate curve25519 keypairs
cryptoxide = "0.4.2"
crypto_box = "0.7.0"

# used to generate nonce
salsa20 = "0.9.0"

sha2 = "0.10.0"
hex = "0.4.3"

[dev-dependencies]
hex = "0.4.3"
hex-literal = "0.3.4"
serde = { version = "1", features = ["derive"] }
serde_json = { version = "1.0.79" }

[package.metadata.workspaces]
independent = true<|MERGE_RESOLUTION|>--- conflicted
+++ resolved
@@ -19,12 +19,8 @@
 serde_repr = "0.1"
 rand_core = { version = "0.6", features = ["std"] }
 rand = "0.8.4"
-<<<<<<< HEAD
 thiserror = "1.0.31"
 anyhow = "1.0.57"
-=======
-thiserror = "1.0.30"
->>>>>>> 2251646d
 
 # bip39 is used to handle mnemonics
 bip39 = { version = "1.0.1", features = ["rand"] }
