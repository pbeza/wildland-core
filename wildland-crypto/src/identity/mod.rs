//
// Wildland Project
//
// Copyright © 2021 Golem Foundation,
// 	    	     Pawel Peregud <pepesza@wildland.io>
// 	    	     Piotr K. Isajew <piotr@wildland.io>
// 	    	     Lukasz Kujawski <leon@wildland.io>
//
// This program is free software: you can redistribute it and/or modify
// it under the terms of the GNU General Public License as published by
// the Free Software Foundation, either version 3 of the License, or
// (at your option) any later version.
//
// This program is distributed in the hope that it will be useful,
// but WITHOUT ANY WARRANTY; without even the implied warranty of
// MERCHANTABILITY or FITNESS FOR A PARTICULAR PURPOSE.  See the
// GNU General Public License for more details.
//
// You should have received a copy of the GNU General Public License
// along with this program.  If not, see <https://www.gnu.org/licenses/>.

use std::fmt;

use bip39::{Language, Mnemonic};
use sha2::{Digest, Sha256};
use thiserror::Error;

use crate::error::{CargoError, CargoErrorRepresentable};
pub use crate::identity::{derivation::Identity, keys::KeyPair};

pub mod derivation;
pub mod error;
pub mod keys;
mod seed;

<<<<<<< HEAD
pub const SEED_PHRASE_LEN: usize = 12;
type SeedPhrase = [String; SEED_PHRASE_LEN];

#[derive(Copy, Clone, PartialEq, Debug, Error)]
=======
// TODO move these errors to identity/error.rs - WAP-86
#[derive(Copy, Clone, PartialEq, Debug)]
>>>>>>> 2251646d
pub enum IdentityError {
    InvalidWordVector = 1,
    EntropyTooLow = 2,
}

impl fmt::Display for IdentityError {
    fn fmt(&self, f: &mut fmt::Formatter) -> fmt::Result {
        write!(f, "{:?}", self)
    }
}

impl CargoErrorRepresentable for IdentityError {
    const CARGO_ERROR_TYPE: &'static str = "IdentityError";

    fn error_code(&self) -> String {
        self.to_string()
    }
}

/// Deterministically derive Wildland identity from Ethereum
/// signature (or any random bits). Assumes high quality entropy
/// and does not perform any checks.
#[allow(clippy::ptr_arg)]
pub fn from_entropy(entropy: &Vec<u8>) -> Result<Identity, CargoError> {
    // assume high quality entropy of arbitrary length (>= 32 bytes)
    if (entropy.len() * 8) < 128 {
        return Err(IdentityError::EntropyTooLow.into());
    }
    let mut hasher = Sha256::new();
    hasher.update(entropy);
    let hashed_entropy = hasher.finalize();
    let mnemonic = Mnemonic::from_entropy(&hashed_entropy[0..16]).unwrap();
    let words = mnemonic
        .word_iter()
        .map(|word| word.to_owned())
        .collect::<Vec<_>>();
    from_mnemonic(&words)
}

/// Create a new, random Wildland identity.
/// Will return new identity each time it is called.
<<<<<<< HEAD
pub fn from_random_seed() -> Result<Box<Identity>, CargoError> {
    let mnemonic = Mnemonic::generate(SEED_PHRASE_LEN).unwrap();
    let mut vec: Vec<String> = Vec::new();
    for word in mnemonic.word_iter() {
        vec.push(word.to_string());
    }
    from_mnemonic(&vec)
=======
pub fn from_random_seed() -> Result<Identity, CargoError> {
    let mnemonic = Mnemonic::generate(12).unwrap();
    let words = mnemonic
        .word_iter()
        .map(|word| word.to_owned())
        .collect::<Vec<_>>();
    from_mnemonic(&words)
>>>>>>> 2251646d
}

/// Create a new random seed phrase
pub fn generate_random_seed_phrase() -> anyhow::Result<SeedPhrase> {
    let mnemonic = Mnemonic::generate(SEED_PHRASE_LEN)?;
    mnemonic
        .word_iter()
        .map(|word| word.to_owned())
        .collect::<Vec<String>>()
        .try_into()
        .map_err(|_| IdentityError::InvalidWordVector.into())
}

/// Derive Wildland identity from mnemonic (12 dictionary words).
#[allow(clippy::ptr_arg)]
<<<<<<< HEAD
pub fn from_mnemonic(phrase: &Vec<String>) -> Result<Box<Identity>, CargoError> {
    if phrase.len() != SEED_PHRASE_LEN {
=======
pub fn from_mnemonic(phrase: &[String]) -> Result<Identity, CargoError> {
    if phrase.len() != 12 {
>>>>>>> 2251646d
        return Err(IdentityError::InvalidWordVector.into());
    }
    let mnemonic_string: String = phrase.join(" ");
    Mnemonic::parse_in_normalized(Language::English, &mnemonic_string)
        .map_err(|_error| IdentityError::InvalidWordVector.into())
        .map(Identity::from_mnemonic)
}

#[cfg(test)]
mod tests {
    use ed25519_bip32::XPrv;
    use hex_literal::hex;

    use super::*;

    const TEST_MNEMONIC_6: &str = "abandon abandon abandon abandon abandon about";
    const TEST_MNEMONIC_12: &str = "abandon abandon abandon abandon abandon abandon abandon abandon abandon abandon abandon about";
    const TEST_MNEMONIC_24: &str = "abandon abandon abandon abandon abandon abandon abandon abandon abandon abandon abandon about
    abandon abandon abandon abandon abandon abandon abandon abandon abandon abandon abandon about";
    const TEST_MNEMONIC_ITALIAN: &str =
        "abaco abaco abaco abaco abaco abaco abaco abaco abaco abaco abaco abbaglio";

    // expected extended root private key bytes generated from TEST_MNEMONIC_12
    const ROOT_XPRV: [u8; 96] = [
        24, 97, 125, 255, 78, 254, 242, 4, 80, 221, 94, 175, 192, 96, 253, 133, 250, 172, 202, 19,
        217, 90, 206, 59, 218, 11, 227, 46, 70, 148, 252, 215, 161, 178, 196, 120, 102, 114, 194,
        12, 205, 218, 138, 151, 244, 166, 214, 35, 131, 140, 194, 70, 236, 205, 123, 72, 70, 215,
        44, 36, 182, 15, 25, 158, 117, 161, 211, 29, 125, 195, 12, 236, 138, 155, 206, 3, 16, 11,
        54, 143, 209, 223, 7, 250, 9, 252, 142, 87, 79, 214, 211, 69, 2, 147, 159, 63,
    ];

    #[test]
    fn can_generate_seed_for_phrase() {
        let user = from_random_seed().unwrap();
        assert_eq!(user.mnemonic().len(), SEED_PHRASE_LEN);
    }

    #[test]
    fn can_generate_from_entropy() {
        let entropy = hex!(
            "
            65426aa1176159d1929caea10514cddd
            d11235741001f125922f258a58716b58
            da63e3060fe461fe37e4ed201d76b132
            e35830929b0f4764e577d3da09ecb6d2
            12
        "
        );
        let user = from_entropy(&entropy.to_vec()).ok().unwrap();
        assert_eq!(
            vec!(
                "expect", "cruel", "stadium", "sand", "couch", "garden", "nothing", "wool",
                "grocery", "shop", "noise", "voice"
            ),
            user.mnemonic()
        );
    }

    #[test]
    fn will_crash_on_low_entropy_source() {
        let entropy = hex!(
            "
            65426aa1176159d1929caea10514
        "
        );
        assert!(from_entropy(&entropy.to_vec()).is_err());
    }

    #[test]
    fn can_generate_from_mnemonic() {
        let mnemonic_vec: Vec<String> = TEST_MNEMONIC_12
            .split(" ")
            .map(|s| s.to_string())
            .collect::<Vec<String>>();
        let user = from_mnemonic(&mnemonic_vec).ok().unwrap();

        assert_eq!(user.get_xprv(), &XPrv::normalize_bytes_ed25519(ROOT_XPRV))
    }

    #[test]
    fn should_fail_on_too_long_mnemonic() {
        let mnemonic_vec: Vec<String> = TEST_MNEMONIC_24
            .split(" ")
            .map(|s| s.to_string())
            .collect::<Vec<String>>();

        assert!(from_mnemonic(&mnemonic_vec).is_err());
    }

    #[test]
    fn should_fail_on_too_short_mnemonic() {
        let mnemonic_vec: Vec<String> = TEST_MNEMONIC_6
            .split(" ")
            .map(|s| s.to_string())
            .collect::<Vec<String>>();

        assert!(from_mnemonic(&mnemonic_vec).is_err());
    }

    #[test]
    fn should_fail_on_not_english_mnemonic() {
        let mnemonic_vec: Vec<String> = TEST_MNEMONIC_ITALIAN
            .split(" ")
            .map(|s| s.to_string())
            .collect::<Vec<String>>();

        assert!(from_mnemonic(&mnemonic_vec).is_err());
    }

    #[test]
    fn can_recover_seed() {
        let mnemonic_vec: Vec<String> = TEST_MNEMONIC_12
            .split(" ")
            .map(|s| s.to_string())
            .collect::<Vec<String>>();
        let user = from_mnemonic(&mnemonic_vec).unwrap();
        assert_eq!(user.mnemonic().join(" "), TEST_MNEMONIC_12);
    }
}<|MERGE_RESOLUTION|>--- conflicted
+++ resolved
@@ -33,15 +33,11 @@
 pub mod keys;
 mod seed;
 
-<<<<<<< HEAD
 pub const SEED_PHRASE_LEN: usize = 12;
 type SeedPhrase = [String; SEED_PHRASE_LEN];
 
+// TODO move these errors to identity/error.rs - WAP-86
 #[derive(Copy, Clone, PartialEq, Debug, Error)]
-=======
-// TODO move these errors to identity/error.rs - WAP-86
-#[derive(Copy, Clone, PartialEq, Debug)]
->>>>>>> 2251646d
 pub enum IdentityError {
     InvalidWordVector = 1,
     EntropyTooLow = 2,
@@ -83,23 +79,13 @@
 
 /// Create a new, random Wildland identity.
 /// Will return new identity each time it is called.
-<<<<<<< HEAD
-pub fn from_random_seed() -> Result<Box<Identity>, CargoError> {
+pub fn from_random_seed() -> Result<Identity, CargoError> {
     let mnemonic = Mnemonic::generate(SEED_PHRASE_LEN).unwrap();
-    let mut vec: Vec<String> = Vec::new();
-    for word in mnemonic.word_iter() {
-        vec.push(word.to_string());
-    }
-    from_mnemonic(&vec)
-=======
-pub fn from_random_seed() -> Result<Identity, CargoError> {
-    let mnemonic = Mnemonic::generate(12).unwrap();
     let words = mnemonic
         .word_iter()
         .map(|word| word.to_owned())
         .collect::<Vec<_>>();
     from_mnemonic(&words)
->>>>>>> 2251646d
 }
 
 /// Create a new random seed phrase
@@ -115,13 +101,8 @@
 
 /// Derive Wildland identity from mnemonic (12 dictionary words).
 #[allow(clippy::ptr_arg)]
-<<<<<<< HEAD
-pub fn from_mnemonic(phrase: &Vec<String>) -> Result<Box<Identity>, CargoError> {
+pub fn from_mnemonic(phrase: &[String]) -> Result<Identity, CargoError> {
     if phrase.len() != SEED_PHRASE_LEN {
-=======
-pub fn from_mnemonic(phrase: &[String]) -> Result<Identity, CargoError> {
-    if phrase.len() != 12 {
->>>>>>> 2251646d
         return Err(IdentityError::InvalidWordVector.into());
     }
     let mnemonic_string: String = phrase.join(" ");
