--- conflicted
+++ resolved
@@ -1,10 +1,6 @@
 [package]
 name = "wildland-admin-manager"
-<<<<<<< HEAD
-version = "0.3.2"
-=======
-version = "0.4.0"
->>>>>>> 1a7fe959
+version = "0.4.1"
 authors = ["Golem Foundation Contributors <contact@golem.foundation>"]
 edition = "2021"
 license = "GPL-3.0-only"
@@ -25,14 +21,8 @@
 
 
 [dependencies]
-<<<<<<< HEAD
 wildland-corex = { version = "0.1.7", path = "../wildland-corex", registry = "wl-dev" }
-wildland-admin-manager-api = { version = "0.2.0", path = "../wildland-admin-manager-api", registry = "wl-dev" }
-=======
-wildland-corex = { version = "0.1.5", path = "../wildland-corex", registry = "wl-dev" }
 wildland-admin-manager-api = { version = "0.3.0", path = "../wildland-admin-manager-api", registry = "wl-dev" }
-bip39 = { version = "1.0.1", features = ["rand"] }
->>>>>>> 1a7fe959
 thiserror = "1.0.31"
 
 # Bindings generators:
