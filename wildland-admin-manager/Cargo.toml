[package]
name = "wildland-admin-manager"
version = "0.3.1"
authors = ["Golem Foundation Contributors <contact@golem.foundation>"]
edition = "2021"
license = "GPL-3.0-only"
repository = "https://gitlab.com/wildland/corex/wildland-core"
homepage = "https://wildland.io/"
description = "Wildland Admin Manager"
keywords = ["storage"]
publish = ["wl-dev"]
build = "build.rs"


[lib]
crate-type = ["staticlib", "lib"]

<<<<<<< HEAD
[lib]
crate-type = ["staticlib", "rlib", "dylib"]

# See more keys and their definitions at https://doc.rust-lang.org/cargo/reference/manifest.html
=======
>>>>>>> fbd6fec8

[dependencies]
wildland-corex = { version = "0.1.5", path = "../wildland-corex", registry = "wl-dev" }
bip39 = { version = "1.0.1", features = ["rand"] }
thiserror = "1.0.31"
cxx = "1.0"

# Bindings generators:
cxx = { version = "1.0" }
swift-bridge = { version = "0.1" }


[package.metadata.workspaces]
independent = true


[build-dependencies]
<<<<<<< HEAD
cxx-build = "1.0"
=======
cxx-build = { version = "1.0" }
swift-bridge-build = { version = "0.1" }
>>>>>>> fbd6fec8
<|MERGE_RESOLUTION|>--- conflicted
+++ resolved
@@ -15,19 +15,10 @@
 [lib]
 crate-type = ["staticlib", "lib"]
 
-<<<<<<< HEAD
-[lib]
-crate-type = ["staticlib", "rlib", "dylib"]
-
-# See more keys and their definitions at https://doc.rust-lang.org/cargo/reference/manifest.html
-=======
->>>>>>> fbd6fec8
-
 [dependencies]
 wildland-corex = { version = "0.1.5", path = "../wildland-corex", registry = "wl-dev" }
 bip39 = { version = "1.0.1", features = ["rand"] }
 thiserror = "1.0.31"
-cxx = "1.0"
 
 # Bindings generators:
 cxx = { version = "1.0" }
@@ -39,9 +30,5 @@
 
 
 [build-dependencies]
-<<<<<<< HEAD
-cxx-build = "1.0"
-=======
 cxx-build = { version = "1.0" }
-swift-bridge-build = { version = "0.1" }
->>>>>>> fbd6fec8
+swift-bridge-build = { version = "0.1" }