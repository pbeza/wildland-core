--- conflicted
+++ resolved
@@ -15,14 +15,11 @@
 [lib]
 crate-type = ["staticlib", "lib"]
 
-<<<<<<< HEAD
-=======
 
 [features]
 bindings = ["cxx", "swift-bridge", "cxx-build", "swift-bridge-build"]
 
 
->>>>>>> f024227e
 [dependencies]
 wildland-corex = { version = "0.1.5", path = "../wildland-corex", registry = "wl-dev" }
 bip39 = { version = "1.0.1", features = ["rand"] }
