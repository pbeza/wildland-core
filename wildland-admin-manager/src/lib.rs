#![feature(get_mut_unchecked)]

pub mod admin_manager;
<<<<<<< HEAD
pub mod api;
=======

#[cfg(feature = "bindings")]
>>>>>>> 8a28dcf8
pub mod ffi;

pub fn get_version() -> &'static str {
    env!("CARGO_PKG_VERSION")
}<|MERGE_RESOLUTION|>--- conflicted
+++ resolved
@@ -1,12 +1,8 @@
 #![feature(get_mut_unchecked)]
 
 pub mod admin_manager;
-<<<<<<< HEAD
 pub mod api;
-=======
-
 #[cfg(feature = "bindings")]
->>>>>>> 8a28dcf8
 pub mod ffi;
 
 pub fn get_version() -> &'static str {
