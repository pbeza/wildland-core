--- conflicted
+++ resolved
@@ -4,16 +4,14 @@
 pub use identity::CryptoIdentity;
 use std::sync::Arc;
 
-<<<<<<< HEAD
 #[derive(Default)]
 pub struct AdminManager {
     // TODO do we want to store more than one master identity
     // TODO do we want to keep mappings between a master identity and a set of device identities
     master_identity: Option<Arc<dyn Identity>>,
+    email: Option<Email>,
 }
 
-impl api::AdminManager for AdminManager {
-=======
 pub enum Email {
     Unverified {
         mailbox_address: String,
@@ -22,26 +20,7 @@
     Verified(String),
 }
 
-pub struct AdminManager<I: api::Identity> {
-    // TODO do we want to store more than one master identity
-    // TODO do we want to keep mappings between a master identity and a set of device identities
-    master_identity: Option<I>,
-    email: Option<Email>,
-}
-
-impl Default for AdminManager<Identity> {
-    fn default() -> Self {
-        Self {
-            master_identity: Default::default(),
-            email: Default::default(),
-        }
-    }
-}
-
-impl api::AdminManager for AdminManager<Identity> {
-    type Identity = Identity;
-
->>>>>>> 1a7fe959
+impl api::AdminManager for AdminManager {
     fn create_master_identity_from_seed_phrase(
         &mut self,
         name: String,
@@ -107,8 +86,8 @@
 
 #[cfg(test)]
 mod tests {
-    use super::AdminManager;
-    use wildland_admin_manager_api::{AdminManager as AdminManagerApi, AdminManagerError};
+    use super::*;
+    use crate::api::AdminManager as AdminManagerApi;
 
     #[test]
     fn cannot_verify_email_when_not_set() {
