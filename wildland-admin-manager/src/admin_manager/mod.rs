mod identity;

use crate::api::{self, AdminManagerError, Identity, SeedPhrase};
pub use identity::CryptoIdentity;
<<<<<<< HEAD
=======
use std::sync::Arc;
>>>>>>> f024227e

#[derive(Default)]
pub struct AdminManager {
    // TODO do we want to store more than one master identity
    // TODO do we want to keep mappings between a master identity and a set of device identities
<<<<<<< HEAD
    master_identity: Option<Box<dyn Identity>>,
}

=======
    master_identity: Option<Arc<dyn Identity>>,
    email: Option<Email>,
}

pub enum Email {
    Unverified {
        mailbox_address: String,
        verification_code: String,
    },
    Verified(String),
}

>>>>>>> f024227e
impl api::AdminManager for AdminManager {
    fn create_master_identity_from_seed_phrase(
        &mut self,
        name: String,
        seed: &SeedPhrase,
<<<<<<< HEAD
    ) -> api::AdminManagerResult<&mut Box<dyn Identity>> {
=======
    ) -> api::AdminManagerResult<Arc<dyn Identity>> {
>>>>>>> f024227e
        let identity = CryptoIdentity::new(
            api::IdentityType::Master,
            name,
            wildland_corex::try_identity_from_seed(seed.as_ref())?,
        );
<<<<<<< HEAD
        self.master_identity = Some(Box::new(identity)); // TODO Can user have multiple master identities? If not should it be overwritten?
        Ok(self.master_identity.as_mut().unwrap())
    }

    // }

    fn create_seed_phrase() -> api::AdminManagerResult<SeedPhrase> {
        wildland_corex::generate_random_seed_phrase()
            .map_err(AdminManagerError::from)
            .map(SeedPhrase::from)
    }

    fn get_master_identity(&mut self) -> &mut Option<Box<dyn Identity>> {
        &mut self.master_identity
=======
        self.master_identity = Some(Arc::new(identity)); // TODO Can user have multiple master identities? If not should it be overwritten?
        Ok(self.master_identity.as_ref().unwrap().clone())
    }

    // }

    fn create_seed_phrase() -> api::AdminManagerResult<SeedPhrase> {
        wildland_corex::generate_random_seed_phrase()
            .map_err(AdminManagerError::from)
            .map(SeedPhrase::from)
    }

    fn get_master_identity(&self) -> Option<Arc<dyn Identity>> {
        self.master_identity.clone()
    }

    fn set_email(&mut self, email: String) {
        // TODO generate code
        let verification_code = "1232456".to_owned();
        self.email = Some(Email::Unverified {
            mailbox_address: email,
            verification_code,
        });
    }

    fn send_verification_code(&mut self) -> api::AdminManagerResult<()> {
        // TODO actually send the code
        Ok(())
    }

    fn verify_email(&mut self, input_verification_code: String) -> api::AdminManagerResult<()> {
        match self
            .email
            .as_ref()
            .ok_or(AdminManagerError::EmailCandidateNotSet)?
        {
            Email::Unverified {
                mailbox_address: email,
                verification_code: stored_verification_code,
            } => {
                if stored_verification_code == &input_verification_code {
                    self.email = Some(Email::Verified(email.clone()));
                } else {
                    return Err(AdminManagerError::ValidationCodesDoNotMatch);
                }
            }
            Email::Verified(_) => return Err(AdminManagerError::EmailAlreadyVerified),
        }

        Ok(())
    }
}

#[cfg(test)]
mod tests {
    use super::*;
    use crate::api::AdminManager as AdminManagerApi;

    #[test]
    fn cannot_verify_email_when_not_set() {
        let mut am = AdminManager::default();
        assert_eq!(
            am.verify_email("1232456".to_owned()).unwrap_err(),
            AdminManagerError::EmailCandidateNotSet
        );
    }

    #[test]
    fn verification_fails_when_codes_do_not_match() {
        let mut am = AdminManager::default();
        am.set_email("email@email.com".to_string());
        am.send_verification_code().unwrap();
        assert_eq!(
            am.verify_email("1232455".to_owned()).unwrap_err(),
            AdminManagerError::ValidationCodesDoNotMatch
        );
    }

    #[test]
    fn verification_fails_if_email_is_already_verified() {
        let mut am = AdminManager::default();
        am.set_email("email@email.com".to_string());
        am.send_verification_code().unwrap();
        assert!(am.verify_email("1232456".to_owned()).is_ok());
        assert_eq!(
            am.verify_email("1232456".to_owned()).unwrap_err(),
            AdminManagerError::EmailAlreadyVerified
        );
>>>>>>> f024227e
    }
}<|MERGE_RESOLUTION|>--- conflicted
+++ resolved
@@ -2,20 +2,12 @@
 
 use crate::api::{self, AdminManagerError, Identity, SeedPhrase};
 pub use identity::CryptoIdentity;
-<<<<<<< HEAD
-=======
 use std::sync::Arc;
->>>>>>> f024227e
 
 #[derive(Default)]
 pub struct AdminManager {
     // TODO do we want to store more than one master identity
     // TODO do we want to keep mappings between a master identity and a set of device identities
-<<<<<<< HEAD
-    master_identity: Option<Box<dyn Identity>>,
-}
-
-=======
     master_identity: Option<Arc<dyn Identity>>,
     email: Option<Email>,
 }
@@ -28,43 +20,20 @@
     Verified(String),
 }
 
->>>>>>> f024227e
 impl api::AdminManager for AdminManager {
     fn create_master_identity_from_seed_phrase(
         &mut self,
         name: String,
         seed: &SeedPhrase,
-<<<<<<< HEAD
-    ) -> api::AdminManagerResult<&mut Box<dyn Identity>> {
-=======
     ) -> api::AdminManagerResult<Arc<dyn Identity>> {
->>>>>>> f024227e
         let identity = CryptoIdentity::new(
             api::IdentityType::Master,
             name,
             wildland_corex::try_identity_from_seed(seed.as_ref())?,
         );
-<<<<<<< HEAD
-        self.master_identity = Some(Box::new(identity)); // TODO Can user have multiple master identities? If not should it be overwritten?
-        Ok(self.master_identity.as_mut().unwrap())
-    }
-
-    // }
-
-    fn create_seed_phrase() -> api::AdminManagerResult<SeedPhrase> {
-        wildland_corex::generate_random_seed_phrase()
-            .map_err(AdminManagerError::from)
-            .map(SeedPhrase::from)
-    }
-
-    fn get_master_identity(&mut self) -> &mut Option<Box<dyn Identity>> {
-        &mut self.master_identity
-=======
         self.master_identity = Some(Arc::new(identity)); // TODO Can user have multiple master identities? If not should it be overwritten?
         Ok(self.master_identity.as_ref().unwrap().clone())
     }
-
-    // }
 
     fn create_seed_phrase() -> api::AdminManagerResult<SeedPhrase> {
         wildland_corex::generate_random_seed_phrase()
@@ -148,6 +117,5 @@
             am.verify_email("1232456".to_owned()).unwrap_err(),
             AdminManagerError::EmailAlreadyVerified
         );
->>>>>>> f024227e
     }
 }