mod identity;

<<<<<<< HEAD
use api::{AdminManagerError, CoreXError};
=======
use api::AdminManagerError;
>>>>>>> 78bc2dc8
pub use identity::Identity;
use wildland_admin_manager_api as api;
use wildland_crypto::identity as crypto_identity;

<<<<<<< HEAD
pub enum Email {
    Unverified(String, String),
    Verified(String),
}

pub struct AdminManager<I: api::Identity> {
    // TODO do we want to store more than one master identity
    // TODO do we want to keep mappings between a master identity and a set of device identities
    master_identity: Option<I>,
    email: Option<Email>,
}

impl Default for AdminManager<Identity> {
    fn default() -> Self {
        Self {
            master_identity: Default::default(),
            email: Default::default(),
        }
    }
}

impl api::AdminManager for AdminManager<Identity> {
    type Identity = Identity;

=======
pub struct AdminManager<I: api::Identity> {
    // TODO do we want to store more than one master identity
    // TODO do we want to keep mappings between a master identity and a set of device identities
    master_identity: Option<I>,
}

impl Default for AdminManager<Identity> {
    fn default() -> Self {
        Self {
            master_identity: Default::default(),
        }
    }
}

impl api::AdminManager for AdminManager<Identity> {
    type Identity = Identity;

>>>>>>> 78bc2dc8
    fn create_master_identity_from_seed_phrase(
        &mut self,
        name: String,
        seed: api::SeedPhraseWords,
    ) -> api::AdminManagerResult<Identity> {
        let identity = Identity::new(
            api::IdentityType::Master,
            name,
<<<<<<< HEAD
            seed.try_into()
                .map_err(|e| AdminManagerError::CoreX(CoreXError::Crypto(e)))?, // TODO delegate to corex ?
        );
        self.master_identity = Some(identity.clone()); // TODO Can user have multiple master identities? If not should it be overwritten?
        Ok(identity)
    }

    fn create_device_identity_from_seed_phrase(
        &mut self,
        name: String,
        seed: api::SeedPhraseWords,
    ) -> api::AdminManagerResult<Identity> {
        let identity = Identity::new(
            api::IdentityType::Device,
            name,
            seed.try_into()
                .map_err(|e| AdminManagerError::CoreX(CoreXError::Crypto(e)))?, // TODO delegate to corex ?
        );
        // TODO keep it somehow?
        Ok(identity)
    }

    fn create_seed_phrase() -> api::AdminManagerResult<api::SeedPhraseWords> {
        crypto_identity::generate_random_seed_phrase()
            .map_err(|e| AdminManagerError::CoreX(CoreXError::Crypto(e))) // TODO delegate to corex ?
    }

    fn get_master_identity(&self) -> Option<Identity> {
        self.master_identity.clone()
    }

    fn send_verification_code(&mut self, email: String) -> api::AdminManagerResult<()> {
        // TODO generate code
        let verification_code = "1232456".to_owned();
        // TODO actually send the code
        self.email = Some(Email::Unverified(email, verification_code));
        Ok(())
    }

    fn verify_email(&mut self, verification_code: String) -> api::AdminManagerResult<()> {
        match self
            .email
            .as_ref()
            .ok_or(AdminManagerError::EmailCandidateNotSet)?
        {
            Email::Unverified(email, stored_code) => {
                if stored_code == &verification_code {
                    self.email = Some(Email::Verified(email.clone()));
                } else {
                    return Err(AdminManagerError::ValidationCodesDoNotMatch);
                }
            }
            Email::Verified(_) => return Err(AdminManagerError::EmailAlreadyVerified),
        }

        Ok(())
=======
            seed.try_into().map_err(AdminManagerError::from)?, // TODO delegate to corex ?
        );
        self.master_identity = Some(identity.clone()); // TODO Can user have multiple master identities? If not should it be overwritten?
        Ok(identity)
>>>>>>> 78bc2dc8
    }

<<<<<<< HEAD
#[cfg(test)]
mod tests {
    use super::AdminManager;
    use wildland_admin_manager_api::{AdminManager as AdminManagerApi, AdminManagerError};

    #[test]
    fn cannot_verify_email_when_not_set() {
        let mut am = AdminManager::default();
        assert_eq!(
            am.verify_email("1232456".to_owned()).unwrap_err(),
            AdminManagerError::EmailCandidateNotSet
        );
    }

    #[test]
    fn verification_fails_when_codes_do_not_match() {
        let mut am = AdminManager::default();
        am.send_verification_code("email@email.com".to_string())
            .unwrap();
        assert_eq!(
            am.verify_email("1232455".to_owned()).unwrap_err(),
            AdminManagerError::ValidationCodesDoNotMatch
        );
    }

    #[test]
    fn verification_fails_if_email_is_already_verified() {
        let mut am = AdminManager::default();
        am.send_verification_code("email@email.com".to_string())
            .unwrap();
        assert!(am.verify_email("1232456".to_owned()).is_ok());
        assert_eq!(
            am.verify_email("1232456".to_owned()).unwrap_err(),
            AdminManagerError::EmailAlreadyVerified
        );
=======
    fn create_device_identity_from_seed_phrase(
        &mut self,
        name: String,
        seed: api::SeedPhraseWords,
    ) -> api::AdminManagerResult<Identity> {
        let identity = Identity::new(
            api::IdentityType::Device,
            name,
            seed.try_into().map_err(AdminManagerError::from)?, // TODO delegate to corex ?
        );
        // TODO keep it somehow?
        Ok(identity)
    }

    fn create_seed_phrase() -> api::AdminManagerResult<api::SeedPhraseWords> {
        // TODO delegate to corex ?
        crypto_identity::generate_random_seed_phrase().map_err(AdminManagerError::from)
    }

    fn get_master_identity(&self) -> Option<Identity> {
        self.master_identity.clone()
>>>>>>> 78bc2dc8
    }
}<|MERGE_RESOLUTION|>--- conflicted
+++ resolved
@@ -1,15 +1,10 @@
 mod identity;
 
-<<<<<<< HEAD
-use api::{AdminManagerError, CoreXError};
-=======
 use api::AdminManagerError;
->>>>>>> 78bc2dc8
 pub use identity::Identity;
 use wildland_admin_manager_api as api;
 use wildland_crypto::identity as crypto_identity;
 
-<<<<<<< HEAD
 pub enum Email {
     Unverified(String, String),
     Verified(String),
@@ -34,25 +29,6 @@
 impl api::AdminManager for AdminManager<Identity> {
     type Identity = Identity;
 
-=======
-pub struct AdminManager<I: api::Identity> {
-    // TODO do we want to store more than one master identity
-    // TODO do we want to keep mappings between a master identity and a set of device identities
-    master_identity: Option<I>,
-}
-
-impl Default for AdminManager<Identity> {
-    fn default() -> Self {
-        Self {
-            master_identity: Default::default(),
-        }
-    }
-}
-
-impl api::AdminManager for AdminManager<Identity> {
-    type Identity = Identity;
-
->>>>>>> 78bc2dc8
     fn create_master_identity_from_seed_phrase(
         &mut self,
         name: String,
@@ -61,9 +37,7 @@
         let identity = Identity::new(
             api::IdentityType::Master,
             name,
-<<<<<<< HEAD
-            seed.try_into()
-                .map_err(|e| AdminManagerError::CoreX(CoreXError::Crypto(e)))?, // TODO delegate to corex ?
+            seed.try_into().map_err(AdminManagerError::from)?, // TODO delegate to corex ?
         );
         self.master_identity = Some(identity.clone()); // TODO Can user have multiple master identities? If not should it be overwritten?
         Ok(identity)
@@ -77,16 +51,15 @@
         let identity = Identity::new(
             api::IdentityType::Device,
             name,
-            seed.try_into()
-                .map_err(|e| AdminManagerError::CoreX(CoreXError::Crypto(e)))?, // TODO delegate to corex ?
+            seed.try_into().map_err(AdminManagerError::from)?, // TODO delegate to corex ?
         );
         // TODO keep it somehow?
         Ok(identity)
     }
 
     fn create_seed_phrase() -> api::AdminManagerResult<api::SeedPhraseWords> {
-        crypto_identity::generate_random_seed_phrase()
-            .map_err(|e| AdminManagerError::CoreX(CoreXError::Crypto(e))) // TODO delegate to corex ?
+        // TODO delegate to corex ?
+        crypto_identity::generate_random_seed_phrase().map_err(AdminManagerError::from)
     }
 
     fn get_master_identity(&self) -> Option<Identity> {
@@ -118,15 +91,9 @@
         }
 
         Ok(())
-=======
-            seed.try_into().map_err(AdminManagerError::from)?, // TODO delegate to corex ?
-        );
-        self.master_identity = Some(identity.clone()); // TODO Can user have multiple master identities? If not should it be overwritten?
-        Ok(identity)
->>>>>>> 78bc2dc8
     }
+}
 
-<<<<<<< HEAD
 #[cfg(test)]
 mod tests {
     use super::AdminManager;
@@ -162,28 +129,5 @@
             am.verify_email("1232456".to_owned()).unwrap_err(),
             AdminManagerError::EmailAlreadyVerified
         );
-=======
-    fn create_device_identity_from_seed_phrase(
-        &mut self,
-        name: String,
-        seed: api::SeedPhraseWords,
-    ) -> api::AdminManagerResult<Identity> {
-        let identity = Identity::new(
-            api::IdentityType::Device,
-            name,
-            seed.try_into().map_err(AdminManagerError::from)?, // TODO delegate to corex ?
-        );
-        // TODO keep it somehow?
-        Ok(identity)
-    }
-
-    fn create_seed_phrase() -> api::AdminManagerResult<api::SeedPhraseWords> {
-        // TODO delegate to corex ?
-        crypto_identity::generate_random_seed_phrase().map_err(AdminManagerError::from)
-    }
-
-    fn get_master_identity(&self) -> Option<Identity> {
-        self.master_identity.clone()
->>>>>>> 78bc2dc8
     }
 }