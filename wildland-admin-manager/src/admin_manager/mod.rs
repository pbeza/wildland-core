mod identity;

use crate::api::{self, AdminManagerError, AdminManagerIdentity, SeedPhrase};
pub use identity::CryptoIdentity;
use std::sync::{Arc, Mutex};

#[derive(Default, Debug, Clone)]
pub struct AdminManager {
    // TODO do we want to store more than one master identity
    // TODO do we want to keep mappings between a master identity and a set of device identities
    master_identity: Option<AdminManagerIdentity>,
    email: Option<EmailAddress>,
}

<<<<<<< HEAD
enum EmailAddress {
    Unverified(String),
=======
#[derive(Debug, Clone)]
pub enum Email {
    Unverified {
        mailbox_address: String,
        verification_code: String,
    },
>>>>>>> 176c4d7a
    Verified(String),
}

impl api::AdminManager for AdminManager {
    fn create_master_identity_from_seed_phrase(
        &mut self,
        name: String,
        seed: &SeedPhrase,
    ) -> api::AdminManagerResult<AdminManagerIdentity> {
        let identity = CryptoIdentity::new(
            api::IdentityType::Master,
            name,
            wildland_corex::try_identity_from_seed(seed.as_ref())?,
        );
        self.master_identity = Some(Arc::new(Mutex::new(identity))); // TODO Can user have multiple master identities? If not should it be overwritten?
        Ok(self.master_identity.as_ref().unwrap().clone())
    }

    fn create_seed_phrase() -> api::AdminManagerResult<SeedPhrase> {
        wildland_corex::generate_random_seed_phrase()
            .map_err(AdminManagerError::from)
            .map(SeedPhrase::from)
    }

    fn get_master_identity(&self) -> Option<AdminManagerIdentity> {
        self.master_identity.clone()
    }

    fn set_email(&mut self, email: String) {
        self.email = Some(EmailAddress::Unverified(email));
    }

    fn request_verification_email(&mut self) -> api::AdminManagerResult<()> {
        // TODO send http request
        Ok(())
    }

    fn verify_email(&mut self, _verification_code: String) -> api::AdminManagerResult<()> {
        match self
            .email
            .as_ref()
            .ok_or(AdminManagerError::EmailCandidateNotSet)?
        {
            EmailAddress::Unverified(email) => {
                let verified = true; // TODO send http request to verify email
                if verified {
                    self.email = Some(EmailAddress::Verified(email.clone()));
                } else {
                    return Err(AdminManagerError::ValidationCodesDoNotMatch);
                }
            }
            EmailAddress::Verified(_) => return Err(AdminManagerError::EmailAlreadyVerified),
        }

        Ok(())
    }
}

#[cfg(test)]
mod tests {
    use super::*;
    use crate::api::AdminManager as AdminManagerApi;

    #[test]
    fn cannot_verify_email_when_not_set() {
        let mut am = AdminManager::default();
        assert_eq!(
            am.verify_email("123456".to_owned()).unwrap_err(),
            AdminManagerError::EmailCandidateNotSet
        );
    }

    #[test]
    fn verification_fails_if_email_is_already_verified() {
        let mut am = AdminManager::default();
        am.set_email("email@email.com".to_string());
        am.request_verification_email().unwrap();
        assert!(am.verify_email("123456".to_owned()).is_ok());
        assert_eq!(
            am.verify_email("123456".to_owned()).unwrap_err(),
            AdminManagerError::EmailAlreadyVerified
        );
    }
}<|MERGE_RESOLUTION|>--- conflicted
+++ resolved
@@ -12,17 +12,9 @@
     email: Option<EmailAddress>,
 }
 
-<<<<<<< HEAD
+#[derive(Debug, Clone)]
 enum EmailAddress {
     Unverified(String),
-=======
-#[derive(Debug, Clone)]
-pub enum Email {
-    Unverified {
-        mailbox_address: String,
-        verification_code: String,
-    },
->>>>>>> 176c4d7a
     Verified(String),
 }
 
