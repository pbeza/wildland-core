--- conflicted
+++ resolved
@@ -4,10 +4,6 @@
 pub use wildland_corex::{SeedPhraseWords, SEED_PHRASE_LEN};
 
 #[derive(Clone, Debug)]
-<<<<<<< HEAD
-// TODO I had no idea how to name that specific Identity implementation
-=======
->>>>>>> f024227e
 pub struct CryptoIdentity {
     identity_type: api::IdentityType,
     name: String,
@@ -65,14 +61,4 @@
     fn set_name(&mut self, name: String) {
         self.name = name;
     }
-<<<<<<< HEAD
-=======
-}
-
-impl Drop for CryptoIdentity {
-    fn drop(&mut self) {
-        //TODO: add logging handler
-        println!("DEBUG: Dropping CryptoIdentity")
-    }
->>>>>>> f024227e
 }