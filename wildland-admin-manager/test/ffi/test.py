--- conflicted
+++ resolved
@@ -1,23 +1,25 @@
+import ctypes
 import wildland
 
 
 print("TODO: Python FFI Testsuite")
 
 # Python specific pointers deref function:
-import ctypes
+
+
 def deref_ptr(ptr, typ):
     return ctypes.cast(int(ptr), ctypes.POINTER(typ))[0]
+
 
 admin_manager = wildland.create_admin_manager()
 seed_result = wildland.create_seed_phrase()
 if seed_result.is_ok():
     seed = seed_result.unwrap()
-    identity_result = admin_manager.create_master_identity_from_seed_phrase(wildland.RustString("name 1"), seed)
+    identity_result = admin_manager.create_master_identity_from_seed_phrase(
+        wildland.RustString("name 1"), seed)
     identity = identity_result.unwrap()
     print(identity.get_name().c_str())
     identity.set_name(wildland.RustString("name 2"))
-<<<<<<< HEAD
-=======
     print(identity.get_name().c_str())
 
     identity_opt = admin_manager.get_master_identity()
@@ -25,6 +27,5 @@
         identity_second_ref = identity_opt.unwrap()
         identity_second_ref.set_name(wildland.RustString("name 3"))
         print(identity_second_ref.get_name().c_str())
-    
->>>>>>> f024227e
+
     print(identity.get_name().c_str())