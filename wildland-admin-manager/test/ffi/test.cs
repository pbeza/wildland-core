--- conflicted
+++ resolved
@@ -6,7 +6,6 @@
     {
         static void Main(string[] args)
         {
-<<<<<<< HEAD
             Console.WriteLine("C# FFI Testsuite");
 
             var email_client_mock_builder = wildland.create_email_client_mock_builder();
@@ -14,11 +13,6 @@
             var email_client_mock = email_client_mock_builder.build();
         
             var admin_manager = wildland.create_admin_manager(email_client_mock);
-=======
-            Console.WriteLine("C# FFI Test Suite");
-
-            var admin_manager = wildland.create_admin_manager();
->>>>>>> 28ccb8b5
             var seed_result = wildland.create_seed_phrase();
             if (seed_result.is_ok()) {
                 var seed = seed_result.unwrap();
